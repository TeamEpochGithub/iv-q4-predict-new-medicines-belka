defaults:
  - base_train
  - hydra/logging
<<<<<<< HEAD
  # - model: gcn_dataset
  # - model: cnn1d_atom_mol_aug
  - model: bb_reaction
=======
  - model: cnn1d_atom_mol_aug_2
>>>>>>> fadd366c
  - wandb: train

data_path: data/shrunken
processed_path: data/processed

scorer:
  _target_: src.scoring.mean_average_precision_scorer.MeanAveragePrecisionScorer
  name: MAP
splitter:
  # _target_: src.splitter.bb_stratified_splitter.BBStratifiedSplitter
  _target_: src.splitter.stratified_splitter.StratifiedSplitter
  n_splits: 5
<<<<<<< HEAD
sample_size: 1_000_000 #_000
=======
sample_size: 100_000_000
>>>>>>> fadd366c
sample_split: -1
# val_split: true
allow_multiple_instances: true<|MERGE_RESOLUTION|>--- conflicted
+++ resolved
@@ -1,13 +1,9 @@
 defaults:
   - base_train
   - hydra/logging
-<<<<<<< HEAD
   # - model: gcn_dataset
   # - model: cnn1d_atom_mol_aug
   - model: bb_reaction
-=======
-  - model: cnn1d_atom_mol_aug_2
->>>>>>> fadd366c
   - wandb: train
 
 data_path: data/shrunken
@@ -20,11 +16,7 @@
   # _target_: src.splitter.bb_stratified_splitter.BBStratifiedSplitter
   _target_: src.splitter.stratified_splitter.StratifiedSplitter
   n_splits: 5
-<<<<<<< HEAD
 sample_size: 1_000_000 #_000
-=======
-sample_size: 100_000_000
->>>>>>> fadd366c
 sample_split: -1
 # val_split: true
 allow_multiple_instances: true