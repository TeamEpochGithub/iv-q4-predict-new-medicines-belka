defaults:
  - base_train
  - hydra/logging
  - model: atom_augs
  - wandb: train

data_path: data/shrunken
processed_path: data/processed

scorer:
  _target_: src.scoring.mean_average_precision_scorer.MeanAveragePrecisionScorer
  name: MAP
splitter:
  _target_: src.splitter.stratified_splitter.StratifiedSplitter
  n_splits: 5
<<<<<<< HEAD
# test_size: 0
sample_size: 100_000_000
sample_split: -1 
=======
sample_size: 10_000_000
sample_split: 0.015
>>>>>>> 25ab027f
# val_split: true
allow_multiple_instances: true<|MERGE_RESOLUTION|>--- conflicted
+++ resolved
@@ -13,13 +13,8 @@
 splitter:
   _target_: src.splitter.stratified_splitter.StratifiedSplitter
   n_splits: 5
-<<<<<<< HEAD
-# test_size: 0
-sample_size: 100_000_000
-sample_split: -1 
-=======
 sample_size: 10_000_000
 sample_split: 0.015
->>>>>>> 25ab027f
+# test_size: 0
 # val_split: true
 allow_multiple_instances: true