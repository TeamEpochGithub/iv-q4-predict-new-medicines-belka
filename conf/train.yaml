defaults:
  - base_train
  - hydra/logging
<<<<<<< HEAD
  - model: pharm
=======
  - model: cnn1d
>>>>>>> 1c02bc98
  - wandb: train

data_path: data/shrunken
processed_path: data/processed

scorer:
  _target_: src.scoring.mean_average_precision_scorer.MeanAveragePrecisionScorer
  name: MAP
splitter:
  _target_: src.splitter.stratified_splitter.StratifiedSplitter
  # _target_: src.splitter.bb_splitter.BBSplitter
  n_splits: 5
  # indices_for_flattened_data: true
  # bb_to_split_by: [1,0,0]
sample_size: 100_000_000
sample_split: -1
allow_multiple_instances: true<|MERGE_RESOLUTION|>--- conflicted
+++ resolved
@@ -1,11 +1,7 @@
 defaults:
   - base_train
   - hydra/logging
-<<<<<<< HEAD
   - model: pharm
-=======
-  - model: cnn1d
->>>>>>> 1c02bc98
   - wandb: train
 
 data_path: data/shrunken
@@ -16,10 +12,7 @@
   name: MAP
 splitter:
   _target_: src.splitter.stratified_splitter.StratifiedSplitter
-  # _target_: src.splitter.bb_splitter.BBSplitter
   n_splits: 5
-  # indices_for_flattened_data: true
-  # bb_to_split_by: [1,0,0]
-sample_size: 100_000_000
-sample_split: -1
+sample_size: 50_000
+sample_split: 0.5 
 allow_multiple_instances: true