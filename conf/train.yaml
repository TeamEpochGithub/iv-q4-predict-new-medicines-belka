defaults:
  - base_train
  - hydra/logging
<<<<<<< HEAD
  - model: tokenize_mol
=======
  - model: cnn1d/morning-sweep-5
>>>>>>> cd5f2f63
  - wandb: train

# Paths
data_path: data/shrunken
cache_path: data/cache

# Scoring
scorer:
  _target_: src.scoring.mean_average_precision_scorer.MeanAveragePrecisionScorer
  name: MAP

# Sampling
sample_size: 100_000_000
sample_split: -1
<<<<<<< HEAD


# Splitting
splitter:

   _target_: src.splitter.stratified_splitter.StratifiedSplitter
   n_splits: 5

#  _target_: src.splitter.bb_stratified_splitter.BBStratifiedSplitter
##  n_splits: 5
##  test_size: 0.2
=======

# Splitting
splitter:
  _target_: src.splitter.stratified_splitter.StratifiedSplitter
  n_splits: 5
  # _target_: src.splitter.bb_stratified_splitter.BBStratifiedSplitter
  # n_splits: 5
  # test_size: 0.2
>>>>>>> cd5f2f63

# Data additions
pseudo_label: 'submission'
submission_path: 'data/submissions/submission_443.csv'
pseudo_binding_threshold: 0.5

allow_multiple_instances: true<|MERGE_RESOLUTION|>--- conflicted
+++ resolved
@@ -1,11 +1,7 @@
 defaults:
   - base_train
   - hydra/logging
-<<<<<<< HEAD
-  - model: tokenize_mol
-=======
   - model: cnn1d/morning-sweep-5
->>>>>>> cd5f2f63
   - wandb: train
 
 # Paths
@@ -20,19 +16,6 @@
 # Sampling
 sample_size: 100_000_000
 sample_split: -1
-<<<<<<< HEAD
-
-
-# Splitting
-splitter:
-
-   _target_: src.splitter.stratified_splitter.StratifiedSplitter
-   n_splits: 5
-
-#  _target_: src.splitter.bb_stratified_splitter.BBStratifiedSplitter
-##  n_splits: 5
-##  test_size: 0.2
-=======
 
 # Splitting
 splitter:
@@ -41,7 +24,6 @@
   # _target_: src.splitter.bb_stratified_splitter.BBStratifiedSplitter
   # n_splits: 5
   # test_size: 0.2
->>>>>>> cd5f2f63
 
 # Data additions
 pseudo_label: 'submission'
