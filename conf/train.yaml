--- conflicted
+++ resolved
@@ -1,13 +1,12 @@
 defaults:
   - base_train
   - hydra/logging
-  - model: smiles/two_stage_chemberta
+  - model: gbdms/multi_output_xgb
   - wandb: train
 
 # Paths
 data_path: data/shrunken
 cache_path: data/cache
-
 
 # Scoring
 scorer:
@@ -15,25 +14,20 @@
   name: MAP
 
 # Sampling
-sample_size: 100_000_000
-sample_split: -1
+sample_size: 25_000_000
+sample_split: 0.015
 
 # Splitting
 splitter:
-   _target_: src.splitter.stratified_splitter.StratifiedSplitter
-   n_splits: 5
-#  _target_: src.splitter.bb_stratified_splitter.BBStratifiedSplitter
-#  n_splits: 5
-#  test_size: 0.2
+  # _target_: src.splitter.stratified_splitter.StratifiedSplitter
+  # n_splits: 5
+  _target_: src.splitter.bb_stratified_splitter.BBStratifiedSplitter
+  n_splits: 5
+  test_size: 0.2
 
 # Data additions
-<<<<<<< HEAD
-pseudo_label: 'none'
-pseudo_binding_threshold: 0.5
-=======
 # pseudo_label: 'submission'
 # submission_path: 'data/submissions/submission_443.csv'
 # pseudo_binding_threshold: 0.5
->>>>>>> 5a400e68
 
 allow_multiple_instances: true