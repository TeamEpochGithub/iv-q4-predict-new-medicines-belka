--- conflicted
+++ resolved
@@ -1,7 +1,7 @@
 defaults:
   - base_train
   - hydra/logging
-  - model: transformer_encoder
+  - model: cnn1d
   - wandb: train
 
 data_path: data/shrunken
@@ -13,10 +13,7 @@
 splitter:
   _target_: src.splitter.bb_stratified_splitter.BBStratifiedSplitter
   n_splits: 5
-<<<<<<< HEAD
-sample_size: 100_000
-=======
-sample_size: 1_000_000
->>>>>>> 2d07eb4d
+val_split: True
+sample_size: 10_000
 sample_split: 0.015
 allow_multiple_instances: true