defaults:
  - base_train
  - hydra/logging
<<<<<<< HEAD
  # - model: cnn1d_atom_mol_aug_1
  - model: timm
=======
  - model: xgboost_ecfp
>>>>>>> 06d92e39
  - wandb: train

data_path: data/shrunken
cache_path: data/cache

scorer:
  _target_: src.scoring.mean_average_precision_scorer.MeanAveragePrecisionScorer
  name: MAP

splitter:
  # _target_: src.splitter.stratified_splitter.StratifiedSplitter
  # n_splits: 5
  _target_: src.splitter.bb_stratified_splitter.BBStratifiedSplitter
  n_splits: 5
<<<<<<< HEAD
sample_size: 10_000
=======
  test_size: 0.2

sample_size: 100_000
>>>>>>> 06d92e39
sample_split: 0.015

allow_multiple_instances: true<|MERGE_RESOLUTION|>--- conflicted
+++ resolved
@@ -1,12 +1,8 @@
 defaults:
   - base_train
   - hydra/logging
-<<<<<<< HEAD
   # - model: cnn1d_atom_mol_aug_1
   - model: timm
-=======
-  - model: xgboost_ecfp
->>>>>>> 06d92e39
   - wandb: train
 
 data_path: data/shrunken
@@ -21,13 +17,7 @@
   # n_splits: 5
   _target_: src.splitter.bb_stratified_splitter.BBStratifiedSplitter
   n_splits: 5
-<<<<<<< HEAD
 sample_size: 10_000
-=======
-  test_size: 0.2
-
-sample_size: 100_000
->>>>>>> 06d92e39
 sample_split: 0.015
 
 allow_multiple_instances: true