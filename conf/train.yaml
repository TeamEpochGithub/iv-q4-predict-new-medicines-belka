defaults:
  - base_train
  - hydra/logging
<<<<<<< HEAD
  - model: multi_output/ecfp_output
=======
  - model: cnn1d_atom_mol_aug_2
>>>>>>> 4e020217
  - wandb: train


# Paths
data_path: data/shrunken
cache_path: data/cache


# Scoring
scorer:
  _target_: src.scoring.mean_average_precision_scorer.MeanAveragePrecisionScorer
  name: MAP


# Sampling
sample_size: 1_000_000
sample_split: 0.015


# Splitting
splitter:

  _target_: src.splitter.stratified_splitter.StratifiedSplitter
  n_splits: 5
<<<<<<< HEAD
  # test_size: 0.2
sample_size: 100_000
sample_split: 0.015
=======

  # _target_: src.splitter.bb_stratified_splitter.BBStratifiedSplitter
  # n_splits: 5
  # test_size: 0.2

>>>>>>> 4e020217

allow_multiple_instances: true<|MERGE_RESOLUTION|>--- conflicted
+++ resolved
@@ -1,11 +1,7 @@
 defaults:
   - base_train
   - hydra/logging
-<<<<<<< HEAD
   - model: multi_output/ecfp_output
-=======
-  - model: cnn1d_atom_mol_aug_2
->>>>>>> 4e020217
   - wandb: train
 
 
@@ -21,25 +17,19 @@
 
 
 # Sampling
-sample_size: 1_000_000
+sample_size: 100_000
 sample_split: 0.015
 
 
 # Splitting
 splitter:
 
-  _target_: src.splitter.stratified_splitter.StratifiedSplitter
+  # _target_: src.splitter.stratified_splitter.StratifiedSplitter
+  # n_splits: 5
+
+  _target_: src.splitter.bb_stratified_splitter.BBStratifiedSplitter
   n_splits: 5
-<<<<<<< HEAD
-  # test_size: 0.2
-sample_size: 100_000
-sample_split: 0.015
-=======
+  test_size: 0.2
 
-  # _target_: src.splitter.bb_stratified_splitter.BBStratifiedSplitter
-  # n_splits: 5
-  # test_size: 0.2
-
->>>>>>> 4e020217
 
 allow_multiple_instances: true