defaults:
  - base_train
  - hydra/logging
<<<<<<< HEAD
  - model: tutorial_notebook # Add models or ensembles
=======
  - model: bdtm
>>>>>>> 33abcd21
  - wandb: train

data_path: data/shrunken
processed_path: data/processed

scorer:
  _target_: src.scoring.mean_average_precision_scorer.MeanAveragePrecisionScorer
  name: MAP
splitter:
  _target_: src.splitter.normal_splitter.NormalSplitter
  # _target_: src.splitter.bb_splitter.BBSplitter
  n_splits: 5
  indices_for_flattened_data: true
  # bb_to_split_by: [1,0,0]
sample_size: 50000
allow_multiple_instances: true<|MERGE_RESOLUTION|>--- conflicted
+++ resolved
@@ -1,11 +1,7 @@
 defaults:
   - base_train
   - hydra/logging
-<<<<<<< HEAD
   - model: tutorial_notebook # Add models or ensembles
-=======
-  - model: bdtm
->>>>>>> 33abcd21
   - wandb: train
 
 data_path: data/shrunken
