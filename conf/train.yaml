--- conflicted
+++ resolved
@@ -17,11 +17,7 @@
   # _target_: src.splitter.bb_stratified_splitter.BBStratifiedSplitter
   # n_splits: 5
   # test_size: 0.2
-<<<<<<< HEAD
-sample_size: 100_000
-=======
 sample_size: 10_000_000
->>>>>>> 31d5c0a5
 sample_split: 0.015
 
 allow_multiple_instances: true