defaults:
  - base_train
  - hydra/logging
<<<<<<< HEAD
  - model: cnn1d_tokenize_mol
=======
  - model: gbdms/multi_output_xgb
>>>>>>> 5a400e68
  - wandb: train

# Paths
data_path: data/shrunken
cache_path: data/cache

# Scoring
scorer:
  _target_: src.scoring.mean_average_precision_scorer.MeanAveragePrecisionScorer
  name: MAP

# Sampling
sample_size: 25_000_000
sample_split: 0.015

# Splitting
splitter:
  # _target_: src.splitter.stratified_splitter.StratifiedSplitter
  # n_splits: 5
  _target_: src.splitter.bb_stratified_splitter.BBStratifiedSplitter
  n_splits: 5
  test_size: 0.2
<<<<<<< HEAD
=======

# Data additions
# pseudo_label: 'submission'
# submission_path: 'data/submissions/submission_443.csv'
# pseudo_binding_threshold: 0.5

>>>>>>> 5a400e68
allow_multiple_instances: true<|MERGE_RESOLUTION|>--- conflicted
+++ resolved
@@ -1,11 +1,7 @@
 defaults:
   - base_train
   - hydra/logging
-<<<<<<< HEAD
-  - model: cnn1d_tokenize_mol
-=======
   - model: gbdms/multi_output_xgb
->>>>>>> 5a400e68
   - wandb: train
 
 # Paths
@@ -28,13 +24,10 @@
   _target_: src.splitter.bb_stratified_splitter.BBStratifiedSplitter
   n_splits: 5
   test_size: 0.2
-<<<<<<< HEAD
-=======
 
 # Data additions
 # pseudo_label: 'submission'
 # submission_path: 'data/submissions/submission_443.csv'
 # pseudo_binding_threshold: 0.5
 
->>>>>>> 5a400e68
 allow_multiple_instances: true