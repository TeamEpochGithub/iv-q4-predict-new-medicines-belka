defaults:
  - base_train
  - hydra/logging
<<<<<<< HEAD
  - model: cnn1d
=======
  - model: rf_on_bb
  # - model: tutorial_notebook
>>>>>>> f6795e77
  - wandb: train

data_path: data/shrunken
processed_path: data/processed

scorer:
  _target_: src.scoring.mean_average_precision_scorer.MeanAveragePrecisionScorer
  name: MAP
splitter:
  _target_: src.splitter.stratified_splitter.StratifiedSplitter
  # _target_: src.splitter.bb_splitter.BBSplitter
  n_splits: 5
  indices_for_flattened_data: true
  # bb_to_split_by: [1,0,0]
<<<<<<< HEAD
sample_size: 10_000
=======
sample_size: 30_000
>>>>>>> f6795e77
allow_multiple_instances: true<|MERGE_RESOLUTION|>--- conflicted
+++ resolved
@@ -1,12 +1,7 @@
 defaults:
   - base_train
   - hydra/logging
-<<<<<<< HEAD
-  - model: cnn1d
-=======
-  - model: rf_on_bb
-  # - model: tutorial_notebook
->>>>>>> f6795e77
+  - model: linear
   - wandb: train
 
 data_path: data/shrunken
@@ -21,9 +16,5 @@
   n_splits: 5
   indices_for_flattened_data: true
   # bb_to_split_by: [1,0,0]
-<<<<<<< HEAD
-sample_size: 10_000
-=======
-sample_size: 30_000
->>>>>>> f6795e77
+sample_size: 100_000
 allow_multiple_instances: true