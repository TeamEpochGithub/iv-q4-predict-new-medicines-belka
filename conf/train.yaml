defaults:
  - base_train
  - hydra/logging
  - model: cnn1d/divine-sweep-20
  - wandb: train

# Paths
data_path: data/shrunken
cache_path: data/cache

# Scoring
scorer:
  _target_: src.scoring.mean_average_precision_scorer.MeanAveragePrecisionScorer
  name: MAP

# Sampling
sample_size: 1_000_000
<<<<<<< HEAD
sample_split: 0.015
=======
sample_split: -1
>>>>>>> 5b8d6e01

# Splitting
splitter:
  # _target_: src.splitter.stratified_splitter.StratifiedSplitter
  # n_splits: 5
  _target_: src.splitter.bb_stratified_splitter.BBStratifiedSplitter
  n_splits: 5
  test_size: 0.2

# Data additions
<<<<<<< HEAD
# pseudo_label: 'submission'
# submission_path: 'data/submissions/submission_443.csv'
# pseudo_binding_threshold: 0.5
model_sampling: true
=======
pseudo_label: 'submission'
submission_path: 'data/submissions/submission_443.csv'
pseudo_binding_ratio: 0.005 # sweep
pseudo_confidence_threshold: 0.895 # sweep
>>>>>>> 5b8d6e01

allow_multiple_instances: true<|MERGE_RESOLUTION|>--- conflicted
+++ resolved
@@ -15,11 +15,7 @@
 
 # Sampling
 sample_size: 1_000_000
-<<<<<<< HEAD
 sample_split: 0.015
-=======
-sample_split: -1
->>>>>>> 5b8d6e01
 
 # Splitting
 splitter:
@@ -30,16 +26,10 @@
   test_size: 0.2
 
 # Data additions
-<<<<<<< HEAD
-# pseudo_label: 'submission'
-# submission_path: 'data/submissions/submission_443.csv'
-# pseudo_binding_threshold: 0.5
-model_sampling: true
-=======
 pseudo_label: 'submission'
 submission_path: 'data/submissions/submission_443.csv'
 pseudo_binding_ratio: 0.005 # sweep
 pseudo_confidence_threshold: 0.895 # sweep
->>>>>>> 5b8d6e01
+model_sampling: false
 
 allow_multiple_instances: true