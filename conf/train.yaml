--- conflicted
+++ resolved
@@ -1,11 +1,7 @@
 defaults:
   - base_train
   - hydra/logging
-<<<<<<< HEAD
-  - model: tokenize_gru
-=======
   - model: cnn1d_atom_bb
->>>>>>> da199f93
   - wandb: train
 
 data_path: data/shrunken
@@ -17,11 +13,7 @@
 splitter:
   _target_: src.splitter.stratified_splitter.StratifiedSplitter
   n_splits: 5
-<<<<<<< HEAD
-sample_size: 1_000_000
-=======
 sample_size: 10_000_000
->>>>>>> da199f93
 sample_split: 0.015
 # val_split: true
 allow_multiple_instances: true