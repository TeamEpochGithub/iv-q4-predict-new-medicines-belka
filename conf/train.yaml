--- conflicted
+++ resolved
@@ -1,11 +1,7 @@
 defaults:
   - base_train
   - hydra/logging
-<<<<<<< HEAD
-  - model: graphs/gcn_transformer
-=======
   - model: cnn1d_atom_mol_aug_2
->>>>>>> 4e020217
   - wandb: train
 
 
@@ -34,11 +30,6 @@
   # _target_: src.splitter.bb_stratified_splitter.BBStratifiedSplitter
   # n_splits: 5
   # test_size: 0.2
-<<<<<<< HEAD
-sample_size: 10_000_000
-sample_split: 0.015
-=======
 
->>>>>>> 4e020217
 
 allow_multiple_instances: true