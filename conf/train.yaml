--- conflicted
+++ resolved
@@ -1,11 +1,7 @@
 defaults:
   - base_train
   - hydra/logging
-<<<<<<< HEAD
-  - model: cnn1d_validation_100m
-=======
   - model: gbdms/multi_output_xgb
->>>>>>> d1782416
   - wandb: train
 
 # Paths
@@ -18,13 +14,8 @@
   name: MAP
 
 # Sampling
-<<<<<<< HEAD
-sample_size: 100_000_000
-sample_split: -1
-=======
 sample_size: 25_000_000
 sample_split: 0.015
->>>>>>> d1782416
 
 # Splitting
 splitter:
