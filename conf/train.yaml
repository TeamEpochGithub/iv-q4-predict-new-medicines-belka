--- conflicted
+++ resolved
@@ -1,11 +1,7 @@
 defaults:
   - base_train
   - hydra/logging
-<<<<<<< HEAD
-  - model: atom_graph
-=======
   - model: cnn1d
->>>>>>> 881e69cb
   - wandb: train
 
 data_path: data/shrunken
