--- conflicted
+++ resolved
@@ -1,11 +1,7 @@
 defaults:
   - base_train
   - hydra/logging
-<<<<<<< HEAD
   - model: gcn_dataset
-=======
-  - model: cnn1d_atom_bb
->>>>>>> da199f93
   - wandb: train
 
 data_path: data/shrunken
