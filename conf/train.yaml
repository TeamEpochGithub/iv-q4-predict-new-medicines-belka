defaults:
  - base_train
  - hydra/logging
  - model: bdtm
  - wandb: train

data_path: data/shrunken
processed_path: data/processed

scorer:
  _target_: src.scoring.mean_average_precision_scorer.MeanAveragePrecisionScorer
  name: MAP
splitter:
  _target_: src.splitter.stratified_splitter.StratifiedSplitter
  # _target_: src.splitter.bb_splitter.BBSplitter
  n_splits: 5
  indices_for_flattened_data: true
  # bb_to_split_by: [1,0,0]
<<<<<<< HEAD
sample_size: 30000
=======
sample_size: 500_000
>>>>>>> 1d422e15
allow_multiple_instances: true<|MERGE_RESOLUTION|>--- conflicted
+++ resolved
@@ -16,9 +16,5 @@
   n_splits: 5
   indices_for_flattened_data: true
   # bb_to_split_by: [1,0,0]
-<<<<<<< HEAD
-sample_size: 30000
-=======
-sample_size: 500_000
->>>>>>> 1d422e15
+sample_size: 30_000
 allow_multiple_instances: true