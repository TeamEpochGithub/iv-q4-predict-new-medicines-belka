--- conflicted
+++ resolved
@@ -1,11 +1,7 @@
 defaults:
   - base_train
   - hydra/logging
-<<<<<<< HEAD
   - model: LLM/cnn1d_tokenize_undersample
-=======
-  - model: multi_output/cnn1d_similiarity
->>>>>>> c9446c89
   - wandb: train
 
 # Paths
@@ -18,13 +14,8 @@
   name: MAP
 
 # Sampling
-<<<<<<< HEAD
 sample_size: 100_000_000
 sample_split: -1
-=======
-sample_size: 10_000_000
-sample_split: 0.015
->>>>>>> c9446c89
 
 # Splitting
 splitter:
