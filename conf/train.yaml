--- conflicted
+++ resolved
@@ -18,29 +18,22 @@
 filter_protein: HSA
 
 # Sampling
-sample_size: 20_000_000
+sample_size: 10_000_000
 sample_split: 0.015
 
 # Splitting
 splitter:
-  _target_: src.splitter.stratified_splitter.StratifiedSplitter
+  # _target_: src.splitter.stratified_splitter.StratifiedSplitter
+  # n_splits: 5
+  _target_: src.splitter.bb_stratified_splitter.BBStratifiedSplitter
   n_splits: 5
-  # _target_: src.splitter.bb_stratified_splitter.BBStratifiedSplitter
-  # n_splits: 5
-  # test_size: 0.2
+  test_size: 0.2
 
 # Data additions
-<<<<<<< HEAD
-pseudo_label: 'submission'
-submission_path: 'data/submissions/submission_446.csv'
-pseudo_binding_ratio: 0.005 # sweep
-pseudo_confidence_threshold: 0.895 # sweep
-=======
 pseudo_label: 'none'
 submission_path: 'data/submissions/submission_457.csv'
 pseudo_binding_ratio: 0.02 # sweep
 pseudo_confidence_threshold: 0.9 # sweep
->>>>>>> 92a15af7
 seh_binding_dataset: false
 
 allow_multiple_instances: true