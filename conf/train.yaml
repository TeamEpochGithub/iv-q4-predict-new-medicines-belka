defaults:
  - base_train
  - hydra/logging
  # - model: cnn1d_atom_mol_aug_1
  - model: timm
  - wandb: train

data_path: data/shrunken
cache_path: data/cache

scorer:
  _target_: src.scoring.mean_average_precision_scorer.MeanAveragePrecisionScorer
  name: MAP

splitter:
  _target_: src.splitter.stratified_splitter.StratifiedSplitter
  # n_splits: 5
  # _target_: src.splitter.bb_stratified_splitter.BBStratifiedSplitter
  n_splits: 5
<<<<<<< HEAD
  # test_size: 0.2
sample_size: 100_000_000
sample_split: -1
=======
  test_size: 0.2
sample_size: 500_000
sample_split: 0.015
>>>>>>> 7725d77d

allow_multiple_instances: true<|MERGE_RESOLUTION|>--- conflicted
+++ resolved
@@ -17,14 +17,8 @@
   # n_splits: 5
   # _target_: src.splitter.bb_stratified_splitter.BBStratifiedSplitter
   n_splits: 5
-<<<<<<< HEAD
-  # test_size: 0.2
-sample_size: 100_000_000
-sample_split: -1
-=======
   test_size: 0.2
 sample_size: 500_000
 sample_split: 0.015
->>>>>>> 7725d77d
 
 allow_multiple_instances: true