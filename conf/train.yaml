--- conflicted
+++ resolved
@@ -30,11 +30,5 @@
   _target_: src.splitter.bb_stratified_splitter.BBStratifiedSplitter
   n_splits: 5
   test_size: 0.2
-<<<<<<< HEAD
-sample_size: 1_000_000
-sample_split: 0.015
-=======
-
->>>>>>> 40a387cb
 
 allow_multiple_instances: true