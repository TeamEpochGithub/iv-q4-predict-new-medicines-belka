--- conflicted
+++ resolved
@@ -1,11 +1,7 @@
 defaults:
   - base_train
   - hydra/logging
-<<<<<<< HEAD
-  - model: cnn1d
-=======
-  - model: atom_graph
->>>>>>> 56484f6f
+  - model: gcn
   - wandb: train
 
 data_path: data/shrunken
@@ -17,6 +13,6 @@
 splitter:
   _target_: src.splitter.stratified_splitter.StratifiedSplitter
   n_splits: 5
-sample_size: 100_000_000
+sample_size: 10_000_000
 sample_split: -1
 allow_multiple_instances: true