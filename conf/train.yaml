--- conflicted
+++ resolved
@@ -1,11 +1,7 @@
 defaults:
   - base_train
   - hydra/logging
-<<<<<<< HEAD
   - model: gcn
-=======
-  - model: cnn1d
->>>>>>> 25ab027f
   - wandb: train
 
 data_path: data/shrunken
@@ -17,11 +13,6 @@
 splitter:
   _target_: src.splitter.stratified_splitter.StratifiedSplitter
   n_splits: 5
-sample_size: 10_000_000
-<<<<<<< HEAD
-sample_split: -1
-=======
+sample_size: 100_000
 sample_split: 0.015
-# val_split: true
->>>>>>> 25ab027f
 allow_multiple_instances: true