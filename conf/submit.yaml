--- conflicted
+++ resolved
@@ -1,11 +1,7 @@
 defaults:
   - base_submit
   - hydra/logging
-<<<<<<< HEAD
-  - model: graphs/golden-bee-2007
-=======
   - model: cnn1d_tokenize
->>>>>>> 4e020217
 
 submission_start_id: 295246830
 data_path: data/shrunken
