--- conflicted
+++ resolved
@@ -1,11 +1,7 @@
 defaults:
   - base_submit
   - hydra/logging
-<<<<<<< HEAD
-  - model: transformer_tokenize
-=======
   - model: _pounded-commit
->>>>>>> fe1c8f2a
 
 submission_start_id: 295246830
 data_path: data/shrunken
