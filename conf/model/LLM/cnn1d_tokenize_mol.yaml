defaults:
  - pipeline/default@_here_
  - _self_

x_sys:
  steps: []

y_sys:
  steps: []

train_sys:
  steps:
    - _target_: src.modules.training.main_trainer.MainTrainer
      model_name: CNN1D_MOL_TOK
      model:
        _target_: src.modules.training.models.cnn1d.CNN1D
        n_classes: 3
        num_embeddings: 9000
        hidden_dim: 256
        filters: 72
      criterion:
        _target_: torch.nn.BCEWithLogitsLoss
        # _target_: src.modules.loss.focal_loss.FocalLoss
      optimizer: # Partially instantiate optimizer, so model parameters can be linked at runtime
        _target_: functools.partial
        _args_:
          - _target_: hydra.utils.get_class
            path: torch.optim.Adam
        lr: 0.001
      epochs: 14
      batch_size: 512
      patience: 5
      dataset:
        _target_: src.modules.training.datasets.main_dataset.MainDataset
        retrieval: ["SMILES_MOL"]
        steps:
          - _target_: src.modules.training.dataset_steps.smiles.tokenize_molecule.TokenizeMolecule
            tokenizer_name: "samples_100M_window_5"
            padding_size: 150
      scheduler:
        _target_: functools.partial
        _args_:
          - _target_: hydra.utils.get_class
            path: timm.scheduler.cosine_lr.CosineLRScheduler
        t_initial: 40
        cycle_mul: 1
        cycle_decay: 1
        cycle_limit: 1
        warmup_t: 1
        warmup_lr_init: 1e-5
      n_folds: 5
      x_tensor_type: int
      dataloader_args:
<<<<<<< HEAD
        num_workers: 16
        prefetch_factor: 2
        persistent_workers: false

=======
        num_workers: 8
        prefetch_factor: 5
        persistent_workers: false
>>>>>>> c9446c89
    - _target_: src.modules.training.analysis.prediction_statistics.PredictionStatistics

pred_sys:
  steps:
    - _target_: src.modules.transformation.sigmoid.Sigmoid

label_sys:
  steps: []<|MERGE_RESOLUTION|>--- conflicted
+++ resolved
@@ -51,16 +51,10 @@
       n_folds: 5
       x_tensor_type: int
       dataloader_args:
-<<<<<<< HEAD
         num_workers: 16
         prefetch_factor: 2
         persistent_workers: false
 
-=======
-        num_workers: 8
-        prefetch_factor: 5
-        persistent_workers: false
->>>>>>> c9446c89
     - _target_: src.modules.training.analysis.prediction_statistics.PredictionStatistics
 
 pred_sys:
