defaults:
  - pipeline/default@_here_
  - _self_

x_sys:
  steps: []

y_sys:
  steps: []

train_sys:
  steps:
    - _target_: src.modules.training.molecule_tokenizer.MoleculeTokenizer
      training: "5M"
<<<<<<< HEAD
      window_size: 3
=======
      window_size: 6
>>>>>>> d1782416


pred_sys:
  steps: []

label_sys:
  steps: []<|MERGE_RESOLUTION|>--- conflicted
+++ resolved
@@ -12,11 +12,7 @@
   steps:
     - _target_: src.modules.training.molecule_tokenizer.MoleculeTokenizer
       training: "5M"
-<<<<<<< HEAD
-      window_size: 3
-=======
       window_size: 6
->>>>>>> d1782416
 
 
 pred_sys:
