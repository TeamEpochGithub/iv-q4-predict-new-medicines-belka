--- conflicted
+++ resolved
@@ -11,13 +11,8 @@
 train_sys:
   steps:
     - _target_: src.modules.training.molecule_tokenizer.MoleculeTokenizer
-<<<<<<< HEAD
-      training: "100M"
-      window_size: 4
-=======
       training: "5M"
       window_size: 6
->>>>>>> cd5f2f63
 
 
 pred_sys:
