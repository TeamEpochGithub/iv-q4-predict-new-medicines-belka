"""Class to describe the data format."""
from dataclasses import dataclass
from typing import Any

import numpy as np
import numpy.typing as npt
from rdkit.DataStructs.cDataStructs import ExplicitBitVect  # type: ignore[import-not-found]


@dataclass
class XData:
    """Class to describe data format of X.

    :param building_blocks: Building blocks encoded
    :param molecule_smiles: Molecule smiles
    :param bb1: Building block 1 smiles
    :param bb2: Building block 2 smiles
    :param bb3: Buliding block 3 smiles
    """

    building_blocks: npt.NDArray[np.int16]
    retrieval: str = "SMILES"

    # SMILES
    molecule_smiles: list[str] | None = None
    bb1_smiles: list[str] | None = None
    bb2_smiles: list[str] | None = None
    bb3_smiles: list[str] | None = None

    # ECFP
    molecule_ecfp: list[ExplicitBitVect] | None = None
    bb1_ecfp: list[ExplicitBitVect] | None = None
    bb2_ecfp: list[ExplicitBitVect] | None = None
    bb3_ecfp: list[ExplicitBitVect] | None = None

    # Embedding
    molecule_embedding: list[npt.NDArray[np.float32]] | None = None
    bb1_embedding: list[npt.NDArray[np.float32]] | None = None
    bb2_embedding: list[npt.NDArray[np.float32]] | None = None
    bb3_embedding: list[npt.NDArray[np.float32]] | None = None

    def __getitem__(self, index: int) -> npt.NDArray[Any]:
        """Get item from the data.

        :param index: Index to retrieve
        :return: Data replaced with correct building_blocks
        """
        item = self.building_blocks[index]

        if self.retrieval == "SMILES":
            if not self.molecule_smiles or not self.bb1_smiles or not self.bb2_smiles or not self.bb3_smiles:
                raise ValueError("Missing SMILE representation of building_blocks and molecule")
            mol_smile = self.molecule_smiles[index]
            return np.array([self.bb1_smiles[item[0]], self.bb2_smiles[item[1]], self.bb3_smiles[item[2]], mol_smile])

<<<<<<< HEAD
        # ECFP Retrievals
=======
>>>>>>> 08641669
        if self.retrieval == "ECFP":
            if not self.molecule_ecfp or not self.bb1_ecfp or not self.bb2_ecfp or not self.bb3_ecfp:
                raise ValueError("Missing ECFP representation of building_blocks and molecule")
            mol_smile = self.molecule_ecfp[index]
            return np.array([self.bb1_ecfp[item[0]], self.bb2_ecfp[item[1]], self.bb3_ecfp[item[2]], mol_smile])
        if self.retrieval == "ECFP_BB":
            if not self.bb1_ecfp or not self.bb2_ecfp or not self.bb3_ecfp:
                raise ValueError("Missing ECFP representation of building_blocks")
            return np.array([self.bb1_ecfp[item[0]], self.bb2_ecfp[item[1]], self.bb3_ecfp[item[2]]])

        if self.retrieval == "Embedding":
            if not self.molecule_embedding or not self.bb1_embedding or not self.bb2_embedding or not self.bb3_embedding:
                raise ValueError("Missing embedding representation of building_blocks and molecule")
            mol_embedding = self.molecule_embedding[index]
            return np.array([self.bb1_embedding[item[0]], self.bb2_embedding[item[1]], self.bb3_embedding[item[2]], mol_embedding])

        return np.array([])

    def __len(self) -> int:
        """Return the length of the data.

        :return: Length of data
        """
        return len(self.building_blocks)

    def __repr__(self) -> str:
        """Return the representation of the data."""
        return ""<|MERGE_RESOLUTION|>--- conflicted
+++ resolved
@@ -53,10 +53,7 @@
             mol_smile = self.molecule_smiles[index]
             return np.array([self.bb1_smiles[item[0]], self.bb2_smiles[item[1]], self.bb3_smiles[item[2]], mol_smile])
 
-<<<<<<< HEAD
         # ECFP Retrievals
-=======
->>>>>>> 08641669
         if self.retrieval == "ECFP":
             if not self.molecule_ecfp or not self.bb1_ecfp or not self.bb2_ecfp or not self.bb3_ecfp:
                 raise ValueError("Missing ECFP representation of building_blocks and molecule")
