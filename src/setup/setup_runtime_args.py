"""File containing functions related to setting up runtime arguments for pipelines."""
import hashlib
from pathlib import Path
from typing import Any

import numpy as np
import numpy.typing as npt
from epochalyst.pipeline.ensemble import EnsemblePipeline
from epochalyst.pipeline.model.model import ModelPipeline
from omegaconf import DictConfig


def create_cache_path(root_cache_path: str, splitter_cfg: DictConfig, sample_size: int, sample_split: float) -> Path:
    """Create cache path for processed data.

    :param splitter_cfg: Splitter configuration
    :param sample_size: Sample size
    :param sample_split: Sample split
    :return: Path to the cache
    """
    sample_size_pretty = f"{sample_size:_}"
    sample_split_pretty = f"_{sample_split!s}" if sample_split != -1 else ""
    splitter_cfg_hash = str(hashlib.sha256(str(splitter_cfg).encode("utf-8")).hexdigest())[:5]

    cache_path = Path(root_cache_path) / f"{sample_size_pretty}{sample_split_pretty}{'_' + splitter_cfg_hash if splitter_cfg_hash else ''}"
    cache_path.mkdir(parents=True, exist_ok=True)

    return cache_path


def setup_cache_args(processed_data_path: Path) -> tuple[dict[str, Any], dict[str, Any], dict[str, Any]]:
    """Set cache arguments for pipeline.

    :return: Tuple containing cache arguments for x, y, and train
    """
    cache_args_x = {
        "output_data_type": "numpy_array",
        "storage_type": ".pkl",
        "storage_path": f"{processed_data_path / 'x'}",
    }
    cache_args_y = {
        "output_data_type": "numpy_array",
        "storage_type": ".pkl",
        "storage_path": f"{processed_data_path / 'y'}",
    }
    cache_args_train = {
        "output_data_type": "numpy_array",
        "storage_type": ".pkl",
        "storage_path": f"{processed_data_path / 'train'}",
    }

    return cache_args_x, cache_args_y, cache_args_train


def setup_train_args(
    pipeline: ModelPipeline | EnsemblePipeline,
    cache_args_x: dict[str, Any],
    cache_args_y: dict[str, Any],
    cache_args_train: dict[str, Any],
    train_indices: npt.NDArray[np.int_],
    validation_indices: npt.NDArray[np.int_] | None,
    output_dir: Path,
    fold: int = -1,
    *,
    save_model: bool = False,
    save_model_preds: bool = False,
) -> dict[str, Any]:
    """Set train arguments for pipeline.

    :param pipeline: Pipeline to receive arguments
    :param cache_args: Caching arguments
    :param train_indices: Train indices
    :param validation_indices: Validation indices
    :param fold: Fold number if it exists
    :param save_model: Whether to save the model to File
    :param save_model_preds: Whether to save the model predictions
    :return: Dictionary containing arguments
    """
    if validation_indices is None:
        validation_indices = np.array([])

    x_sys = {
        "cache_args": cache_args_x,
    }
    Path(cache_args_x["storage_path"]).mkdir(parents=True, exist_ok=True)

    y_sys = {
        "cache_args": cache_args_y,
    }
    Path(cache_args_y["storage_path"]).mkdir(parents=True, exist_ok=True)

    main_trainer = {
        "train_indices": train_indices,
        "test_indices": validation_indices,
        "save_model": save_model,
    }

    if fold > -1:
        main_trainer["fold"] = fold

    train_sys = {
        "MainTrainer": main_trainer,
        "DecisionTrees": main_trainer,
        "GraphTrainer": main_trainer,
<<<<<<< HEAD
        "ImageTrainer": main_trainer,
=======
        "PredictionStatistics": {
            "output_dir": output_dir,
        },
>>>>>>> c4a6798d
    }

    if save_model_preds:
        train_sys["cache_args"] = cache_args_train
        Path(cache_args_train["storage_path"]).mkdir(parents=True, exist_ok=True)

    pred_sys: dict[str, Any] = {}

    train_args = {
        "x_sys": x_sys,
        "y_sys": y_sys,
        "train_sys": train_sys,
        "pred_sys": pred_sys,
    }

    if isinstance(pipeline, EnsemblePipeline):
        train_args = {
            "ModelPipeline": train_args,
        }

    return train_args


def setup_pred_args(pipeline: ModelPipeline | EnsemblePipeline, cache_args: dict[str, Any] | None = None) -> dict[str, Any]:
    """Set train arguments for pipeline.

    :param pipeline: Pipeline to receive arguments
    :return: Dictionary containing arguments
    """
    # pred_args = {
    #     "train_sys": {
    #         "MainTrainer": {
    #             # "batch_size": 16,
    #             # "model_folds": cfg.model_folds,
    #         },
    #     },
    # }
    pred_args: dict[str, Any] = {}

    if cache_args is not None:
        pred_args["x_sys"] = {
            "cache_args": cache_args,
        }

    if isinstance(pipeline, EnsemblePipeline):
        pred_args = {
            "ModelPipeline": pred_args,
        }

    return pred_args<|MERGE_RESOLUTION|>--- conflicted
+++ resolved
@@ -102,13 +102,10 @@
         "MainTrainer": main_trainer,
         "DecisionTrees": main_trainer,
         "GraphTrainer": main_trainer,
-<<<<<<< HEAD
-        "ImageTrainer": main_trainer,
-=======
         "PredictionStatistics": {
             "output_dir": output_dir,
         },
->>>>>>> c4a6798d
+        "ImageTrainer": main_trainer,
     }
 
     if save_model_preds:
