"""File containing all methods related to processing and formatting data before it is inserted into a pipeline.

- Since these methods are very competition specific none have been implemented here yet.
- Usually you'll have one data setup for training and another for making submissions.
"""
import gc
import pickle
from pathlib import Path
from typing import Any

import numpy as np
import numpy.typing as npt
import pandas as pd
import polars as pl
import wandb
from epochalyst.pipeline.model.model import ModelPipeline
from omegaconf import DictConfig

from src.typing.xdata import XData
from src.utils.logger import logger

FULL_DATA_SIZE = 98415610
KAGGLE_DATA_SIZE = 878022


def sample_data(train_data: pd.DataFrame, sample_size: int, sample_split: float) -> pd.DataFrame:
    """Sample the data.

    :param train_data: Training data
    :param sample_size: Size of the sample
    :return: Sampled data
    """
    if sample_split < 0:
        if sample_size > len(train_data):
            logger.info("Sample size is larger than the data, returning the data as is.")
            return train_data
        return train_data.sample(sample_size, random_state=42)  # type: ignore[call-arg]
    binds_df = train_data[(train_data["binds_BRD4"] == 1) | (train_data["binds_HSA"] == 1) | (train_data["binds_sEH"] == 1)]
    no_binds_df = train_data[(train_data["binds_BRD4"] == 0) & (train_data["binds_HSA"] == 0) & (train_data["binds_sEH"] == 0)]
    return pd.concat(
        [
            binds_df.sample(min(round(sample_size * (sample_split)), len(binds_df)), random_state=42),
            no_binds_df.sample(min(round(sample_size * (1 - sample_split)), len(no_binds_df)), random_state=42),
        ],
    )  # type: ignore[call-arg]


def read_train_data(directory: Path, file_name: str) -> pd.DataFrame:
    """Read the training data.

    :param path: Usually raw path is a parameter
    :return: Training data
    """
<<<<<<< HEAD
    train_data = pl.read_parquet(directory / "train_balanced.parquet")
=======
    train_data = pl.read_parquet(directory / file_name)
>>>>>>> 92a15af7
    return train_data.to_pandas(use_pyarrow_extension_array=True)


def setup_train_x_data(directory: Path, train_data: pd.DataFrame) -> Any:  # noqa: ANN401
    """Create train x data for pipeline.

    :param path: Usually raw path is a parameter
    :return: x data
    """
    with open(directory / "train_dicts/BBs_dict_reverse_1.p", "br") as f1:
        BBs_dict_reverse_1 = pickle.load(f1)  # noqa: S301 (Security issue)
    with open(directory / "train_dicts/BBs_dict_reverse_2.p", "br") as f2:
        BBs_dict_reverse_2 = pickle.load(f2)  # noqa: S301 (Security issue)
    with open(directory / "train_dicts/BBs_dict_reverse_3.p", "br") as f3:
        BBs_dict_reverse_3 = pickle.load(f3)  # noqa: S301 (Security issue)

    # Turn to numpy array
    bb1 = np.array(list(BBs_dict_reverse_1.values()), dtype=f"U{max([len(i) for i in BBs_dict_reverse_1.values()])}")
    del BBs_dict_reverse_1
    bb2 = np.array(list(BBs_dict_reverse_2.values()), dtype=f"U{max([len(i) for i in BBs_dict_reverse_2.values()])}")
    del BBs_dict_reverse_2
    bb3 = np.array(list(BBs_dict_reverse_3.values()), dtype=f"U{max([len(i) for i in BBs_dict_reverse_3.values()])}")
    del BBs_dict_reverse_3

    building_blocks = train_data[["buildingblock1_smiles", "buildingblock2_smiles", "buildingblock3_smiles"]].to_numpy(dtype=np.int16)
    molecule_smiles = train_data["molecule_smiles"].to_numpy(dtype=f'U{train_data["molecule_smiles"].str.len().max()}')

    return XData(
        encoded_rows=building_blocks,
        molecule_smiles=molecule_smiles,
        bb1_smiles=bb1,
        bb2_smiles=bb2,
        bb3_smiles=bb3,
    )


def setup_train_y_data(train_data: pd.DataFrame) -> Any:  # noqa: ANN401
    """Create train y data for pipeline.

    :param path: Usually raw path is a parameter
    :return: y data
    """
    return train_data[["binds_BRD4", "binds_HSA", "binds_sEH"]].to_numpy(dtype=np.int8)


def setup_xy(cfg: DictConfig) -> tuple[XData, npt.NDArray[np.int8]]:
    """Set up x and y data with sampling.

    :param cfg: The configuration to setup
    :return: Tuple of x and y
    """
    # Read the data if required and split it in X, y
    logger.info("Reading data")
    train_data = read_train_data(Path(cfg.data_path), cfg.train_file_name)

    # Sample the data
    if cfg.sample_size is not None and cfg.sample_size > 0:
        logger.info(f"Sampling data: {cfg.sample_size:,} samples")
        train_data = sample_data(train_data, cfg.sample_size, cfg.sample_split)

    # Reading X and y data
    logger.info("Reading Building Blocks and setting up X and y data")

    # if not x_cache_exists:
    X = setup_train_x_data(Path(cfg.data_path), train_data)
    y = setup_train_y_data(train_data)
    del train_data
    gc.collect()
    return X, y


class GetXCache:
    """Context manager to get X cache."""

    def __init__(self, model_pipeline: ModelPipeline, cache_args_x: dict[str, Any], X: XData | None = None) -> None:
        """Initialize the context manager."""
        self.model_pipeline = model_pipeline
        self.cache_args_x = cache_args_x
        self.X = X

    def __enter__(self) -> XData:
        """Get X cache."""
        if self.X is not None:
            return self.X

        self.X = self.model_pipeline.x_sys._get_cache(self.model_pipeline.x_sys.get_hash(), self.cache_args_x)  # noqa: SLF001
        return self.X

    def __exit__(self, *args: object) -> None:
        """Delete X cache."""
        del self.X


class GetYCache:
    """Context manager to get X cache."""

    def __init__(self, model_pipeline: ModelPipeline, cache_args_y: dict[str, Any], y: npt.NDArray[np.int_] | None = None) -> None:
        """Initialize the context manager."""
        self.model_pipeline = model_pipeline
        self.cache_args_y = cache_args_y
        self.y = y

    def __enter__(self) -> npt.NDArray[np.int_]:
        """Get y cache."""
        if self.y is not None:
            return self.y

        self.y = self.model_pipeline.y_sys._get_cache(self.model_pipeline.y_sys.get_hash(), self.cache_args_y)  # noqa: SLF001
        return self.y

    def __exit__(self, *args: object) -> None:
        """Delete y cache."""
        del self.y


def setup_inference_data(directory: Path, inference_data: pd.DataFrame) -> Any:  # noqa: ANN401
    """Create data for inference with pipeline.

    :param path: Usually raw path is a parameter
    :return: Inference data
    """
    with open(directory / "test_dicts/BBs_dict_reverse_1_test.p", "br") as f1:
        BBs_dict_reverse_1 = pickle.load(f1)  # noqa: S301 (Security issue)
    with open(directory / "test_dicts/BBs_dict_reverse_2_test.p", "br") as f2:
        BBs_dict_reverse_2 = pickle.load(f2)  # noqa: S301 (Security issue)
    with open(directory / "test_dicts/BBs_dict_reverse_3_test.p", "br") as f3:
        BBs_dict_reverse_3 = pickle.load(f3)  # noqa: S301 (Security issue)

    # Turn to numpy array
    bb1 = np.array(list(BBs_dict_reverse_1.values()))
    del BBs_dict_reverse_1
    bb2 = np.array(list(BBs_dict_reverse_2.values()))
    del BBs_dict_reverse_2
    bb3 = np.array(list(BBs_dict_reverse_3.values()))
    del BBs_dict_reverse_3

    smile_encoding = inference_data[["buildingblock1_smiles", "buildingblock2_smiles", "buildingblock3_smiles"]].to_numpy(dtype=np.int16)
    molecule_smiles = inference_data["molecule_smiles"].to_numpy()

    return XData(
        smile_encoding,
        molecule_smiles=molecule_smiles,
        bb1_smiles=bb1,
        bb2_smiles=bb2,
        bb3_smiles=bb3,
    )


def setup_submission_pseudo_label_data(
    submission_path: Path,
    shrunken_test_data: pd.DataFrame,
    pseudo_binding_ratio: float = 0.05,
    pseudo_confidence_threshold: float = 0.5,
) -> tuple[npt.NDArray[np.str_], npt.NDArray[np.int_]]:
    """Create pseudo label data from submission.

    :param submission_path: Path
    :param shrunken_test_data: The test molecules
    :param pseudo_binding_ratio: The threshold to make bind go to 1
    :return: Pseudo labels
    """
    # Load the data
    submission = pd.read_csv(submission_path)
    raw_data = pd.read_parquet("data/raw/test.parquet")

    # Merge submission data with raw data on 'id'
    raw_data = raw_data.merge(submission[["id", "binds"]], on="id", how="left")

    # Create a pivot table to spread the binds values across the protein types
    pivot_df = raw_data.pivot_table(index="molecule_smiles", columns="protein_name", values="binds", fill_value=0).reset_index()

    # Ensure the pivot table has the necessary columns
    pivot_df = pivot_df.rename(
        columns={
            "BRD4": "binds_BRD4",
            "HSA": "binds_HSA",
            "sEH": "binds_sEH",
        },
    )

    # Initialize columns in shrunken_test_data to ensure they exist before assignment
    shrunken_test_data["binds_BRD4"] = 0
    shrunken_test_data["binds_HSA"] = 0
    shrunken_test_data["binds_sEH"] = 0

    # Merge the pivot table with shrunken_test_data on 'molecule_smiles'
    shrunken_test_data = shrunken_test_data.merge(pivot_df, on="molecule_smiles", how="left", suffixes=("", "_new"))

    # Update the columns with the new values and drop the temporary columns
    shrunken_test_data["binds_BRD4"] = shrunken_test_data["binds_BRD4_new"].fillna(0.0)
    shrunken_test_data["binds_HSA"] = shrunken_test_data["binds_HSA_new"].fillna(0.0)
    shrunken_test_data["binds_sEH"] = shrunken_test_data["binds_sEH_new"].fillna(0.0)

    # Drop the temporary '_new' columns
    shrunken_test_data = shrunken_test_data.drop(columns=["binds_BRD4_new", "binds_HSA_new", "binds_sEH_new"])

    # Select top and bottom confidence thresholds if pseudo_confidence_threshold is less than 0.5
    top_confidence_threshold = {
        "binds_BRD4": 0.5,
        "binds_HSA": 0.5,
        "binds_sEH": 0.5,
    }
    bottom_confidence_threshold = {
        "binds_BRD4": 0.5,
        "binds_HSA": 0.5,
        "binds_sEH": 0.5,
    }

    # Find binding thresholds
    top_confidence_threshold = shrunken_test_data[["binds_BRD4", "binds_HSA", "binds_sEH"]].quantile(1 - pseudo_confidence_threshold * pseudo_binding_ratio)
    bottom_confidence_threshold = shrunken_test_data[["binds_BRD4", "binds_HSA", "binds_sEH"]].quantile(pseudo_confidence_threshold)

    # Set the binds columns to NaN if the confidence is between the thresholds
    shrunken_test_data.loc[
        (shrunken_test_data["binds_BRD4"] > bottom_confidence_threshold["binds_BRD4"]) & (shrunken_test_data["binds_BRD4"] < top_confidence_threshold["binds_BRD4"]),
        "binds_BRD4",
    ] = np.nan

    shrunken_test_data.loc[
        (shrunken_test_data["binds_HSA"] > bottom_confidence_threshold["binds_HSA"]) & (shrunken_test_data["binds_HSA"] < top_confidence_threshold["binds_HSA"]),
        "binds_HSA",
    ] = np.nan

    shrunken_test_data.loc[
        (shrunken_test_data["binds_sEH"] > bottom_confidence_threshold["binds_sEH"]) & (shrunken_test_data["binds_sEH"] < top_confidence_threshold["binds_sEH"]),
        "binds_sEH",
    ] = np.nan

    # Drop the rows with NaN values in the 'binds' column
    shrunken_test_data = shrunken_test_data.dropna(subset=["binds_BRD4", "binds_HSA", "binds_sEH"])

    # If greater than pseudo_binding_threshold set binds to 1 else 0
    shrunken_test_data.loc[shrunken_test_data["binds_BRD4"] >= top_confidence_threshold["binds_BRD4"], "binds_BRD4"] = 1
    shrunken_test_data.loc[shrunken_test_data["binds_HSA"] >= top_confidence_threshold["binds_HSA"], "binds_HSA"] = 1
    shrunken_test_data.loc[shrunken_test_data["binds_sEH"] >= top_confidence_threshold["binds_sEH"], "binds_sEH"] = 1
    shrunken_test_data.loc[shrunken_test_data["binds_BRD4"] <= bottom_confidence_threshold["binds_BRD4"], "binds_BRD4"] = 0
    shrunken_test_data.loc[shrunken_test_data["binds_HSA"] <= bottom_confidence_threshold["binds_HSA"], "binds_HSA"] = 0
    shrunken_test_data.loc[shrunken_test_data["binds_sEH"] <= bottom_confidence_threshold["binds_sEH"], "binds_sEH"] = 0

    molecule_smiles = shrunken_test_data["molecule_smiles"].to_numpy()

    # Log confidences
    if wandb.run:
        wandb.log(
            {
                "BRD4 Confidence Top": top_confidence_threshold["binds_BRD4"],
                "HSA Confidence Top": top_confidence_threshold["binds_HSA"],
                "sEH Confidence Top": top_confidence_threshold["binds_sEH"],
                "BRD4 Confidence Bottom": bottom_confidence_threshold["binds_BRD4"],
                "HSA Confidence Bottom": bottom_confidence_threshold["binds_HSA"],
                "sEH Confidence Bottom": bottom_confidence_threshold["binds_sEH"],
            },
        )

    # Return the pseudo labels
    return molecule_smiles, shrunken_test_data[["binds_BRD4", "binds_HSA", "binds_sEH"]].to_numpy(dtype=np.int8)


def create_pseudo_labels(
    X: XData | None,
    y: npt.NDArray[np.int_] | None,
    train_indices: npt.NDArray[np.int_],
    test_indices: npt.NDArray[np.int_] | None,
    cfg: DictConfig,
    *,
    data_cached: bool,
) -> tuple[XData | None, npt.NDArray[np.int_] | None, npt.NDArray[np.int_], npt.NDArray[np.int_] | None]:
    """Include the test molecule smiles into the training test.

    :param X: XData containing the molecule smiles
    :param y: array containing the protein labels
    """
    if data_cached:
        # Check whether the indices are not empty
        if cfg.pseudo_label == "local":
            if test_indices is None:
                raise ValueError("The test indices are empty.")
            test_size = test_indices.shape[0]
        return X, y, train_indices, test_indices

    if X is None or y is None or X.molecule_smiles is None or y.shape[0] == 0 or X.molecule_smiles.shape[0] == 0:
        raise ValueError("The features or the labels are empty.")

    test_size = 0
    original_size = X.molecule_smiles.shape[0]

    if cfg.seh_binding_dataset:
        # Load in sEH binding dataset data
        seh_binding_dataset = pd.read_csv("data/shrunken/seh_binding.csv")
        smiles = seh_binding_dataset["molecule_smiles"].to_numpy().astype(np.str_)
        labels = seh_binding_dataset[["binds_BRD4", "binds_HSA", "binds_sEH"]].to_numpy(dtype=np.int_)
        X.molecule_smiles = np.concatenate((X.molecule_smiles, smiles))
        y = np.concatenate((y, labels), dtype=np.int_)
        test_size += labels.shape[0]

    if cfg.pseudo_label == "submission":
        if cfg.submission_path is None:
            raise ValueError("Submission path needs to be specified if you want to pseudo label with submission data")
        submission_path = Path(cfg.submission_path)
        smiles, labels = setup_submission_pseudo_label_data(submission_path, pd.read_csv("data/shrunken/test.csv"), cfg.pseudo_binding_ratio, cfg.pseudo_confidence_threshold)
        test_size += labels.shape[0]
        X.molecule_smiles = np.concatenate((X.molecule_smiles, smiles))
        y = np.concatenate((y, labels), dtype=np.int_)
    elif cfg.pseudo_label == "local":
        if test_indices is None or X.molecule_smiles is None:
            raise ValueError("The test indices are empty, need test_indices if using local pseudo labels.")
        smiles = X.molecule_smiles[test_indices]
        X.molecule_smiles = np.concatenate((X.molecule_smiles, smiles))
        y = np.concatenate((y, np.zeros((smiles.shape[0], 3), dtype=np.int_)), dtype=np.int_)
        test_size += smiles.shape[0]

    new_indices = np.array([original_size + idx for idx in range(test_size)], dtype=np.int_)
    train_indices = np.concatenate((train_indices, new_indices)).astype(np.int_)

    return X, y, train_indices, test_indices<|MERGE_RESOLUTION|>--- conflicted
+++ resolved
@@ -51,11 +51,7 @@
     :param path: Usually raw path is a parameter
     :return: Training data
     """
-<<<<<<< HEAD
-    train_data = pl.read_parquet(directory / "train_balanced.parquet")
-=======
     train_data = pl.read_parquet(directory / file_name)
->>>>>>> 92a15af7
     return train_data.to_pandas(use_pyarrow_extension_array=True)
 
 
