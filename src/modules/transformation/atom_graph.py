"""Compute the graph representation of the molecule."""

from concurrent.futures import ProcessPoolExecutor
from dataclasses import dataclass
from typing import Any

import numpy as np
import numpy.typing as npt
from rdkit import Chem  # type: ignore[import-not-found]
from tqdm import tqdm

from src.modules.transformation.verbose_transformation_block import VerboseTransformationBlock
from src.typing.xdata import XData

NUM_FUTURES = 100
MIN_CHUNK_SIZE = 1000


@dataclass
class AtomGraph(VerboseTransformationBlock):
    """Create a torch geometric graph from the molecule.

    param convert_molecule: whether to convert the molecule
    param convert_building_blocks: whether to convert the building blocks
    """

    convert_molecule: bool = True
    convert_building_blocks: bool = True

    @staticmethod
    def _torch_graph(smiles: npt.NDArray[np.str_]) -> list[list[Any]]:
        """Create the torch graph from the smile format.

        param smile: list containing the smile format
        return: list containing the atom and bond attributes
        """
        graphs = []
        for smile in smiles:
            # Extract the atom attributes from the smile
            atom_feature = _atom_attribute(smile)

            # Extract the edge attributes and indices
            edge_index, edge_feature = _bond_attribute(smile)
            graphs.append([atom_feature, edge_index, edge_feature])

        return graphs

    def _parallel_graph(self, smiles: npt.NDArray[np.str_], desc: str) -> list[Any]:
        """Compute the torch graph using multiprocessing.

        param smiles: list containing the smiles of the molecules
        param desc: message to be shown during the process
        """
        # define the maximum chunk size
        chunk_size = len(smiles) // NUM_FUTURES
        chunk_size = max(chunk_size, MIN_CHUNK_SIZE)

        # Divide the smiles molecules into chunks
        chunks = [smiles[i : i + chunk_size] for i in range(0, len(smiles), chunk_size)]

        # Initialize the multiprocessing with the chunks
        results = []
        with ProcessPoolExecutor() as executor:
            futures = [executor.submit(self._torch_graph, chunk) for chunk in chunks]

            # Perform the multiprocessing on the chunks
            for future in tqdm(futures, total=len(futures), desc=desc):
                results.extend(future.result())

        return results

    def custom_transform(self, data: XData) -> XData:
        """Create a torch geometric graph from the molecule."""
        # Compute the embeddings for each molecule
        if self.convert_molecule and data.molecule_smiles is not None:
<<<<<<< HEAD
            data.molecule_graph = np.array(self.parallel_graph(data.molecule_smiles, desc))
=======
            data.molecule_graph = self._parallel_graph(data.molecule_smiles, desc="Creating atomic graph for molecules")
>>>>>>> 25ab027f

        # Compute the embeddings for each block
        if self.convert_building_blocks and data.bb1_smiles is not None and data.bb2_smiles is not None and data.bb3_smiles is not None:
            data.bb1_graph = self._parallel_graph(data.bb1_smiles, desc="Creating atomic graph for bb1")
            data.bb2_graph = self._parallel_graph(data.bb2_smiles, desc="Creating atomic graph for bb2")
            data.bb3_graph = self._parallel_graph(data.bb3_smiles, desc="Creating atomic graph for bb3")

        return data


def _atom_attribute(smile: str) -> npt.NDArray[np.float32]:
    """Extract the atom attribute from the smile.

    param smile: the molecule string format
    return: tensor containing the atom feature
    """
    # Extract the atoms from the smile
    mol = Chem.MolFromSmiles(smile)
    atoms = mol.GetAtoms()

    # Extract the attributes in the atom
    atom_features = [[atom.GetAtomicNum(), atom.GetDegree()] for atom in atoms]

    return np.array(atom_features)


def _bond_attribute(smile: str) -> tuple[npt.NDArray[np.float32], npt.NDArray[np.float32]]:
    """Extract the bond attribute from the smile.

    param smile: the molecule string format
    return: tensor containing the edge feature
    """
    # Extract the bonds from the smile
    mol = Chem.MolFromSmiles(smile)
    bonds = mol.GetBonds()

    # Extract the attributes and the edge index
    edge_features = []
    edge_index = []

    for bond in bonds:
        start, end = bond.GetBeginAtomIdx(), bond.GetEndAtomIdx()
        edge_index.append((start, end))
        edge_index.append((end, start))

        edge_features.append([int(bond.GetIsConjugated()), int(bond.IsInRing())])

    return np.array(edge_index), np.array(edge_features)<|MERGE_RESOLUTION|>--- conflicted
+++ resolved
@@ -73,11 +73,7 @@
         """Create a torch geometric graph from the molecule."""
         # Compute the embeddings for each molecule
         if self.convert_molecule and data.molecule_smiles is not None:
-<<<<<<< HEAD
-            data.molecule_graph = np.array(self.parallel_graph(data.molecule_smiles, desc))
-=======
             data.molecule_graph = self._parallel_graph(data.molecule_smiles, desc="Creating atomic graph for molecules")
->>>>>>> 25ab027f
 
         # Compute the embeddings for each block
         if self.convert_building_blocks and data.bb1_smiles is not None and data.bb2_smiles is not None and data.bb3_smiles is not None:
@@ -99,7 +95,7 @@
     atoms = mol.GetAtoms()
 
     # Extract the attributes in the atom
-    atom_features = [[atom.GetAtomicNum(), atom.GetDegree()] for atom in atoms]
+    atom_features = [[atom.GetAtomicNum(), atom.GetDegree(), atom.GetHybridization(), atom.GetIsotope()] for atom in atoms]
 
     return np.array(atom_features)
 
