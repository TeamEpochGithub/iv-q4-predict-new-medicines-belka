--- conflicted
+++ resolved
@@ -63,10 +63,6 @@
         x = self.dropout1(x)
         x = self.relu(self.fc2(x))
         x = self.dropout2(x)
-<<<<<<< HEAD
-=======
-
->>>>>>> 2fa6e77c
         x = self.relu(self.fc3(x))
         x = self.dropout3(x)
 
