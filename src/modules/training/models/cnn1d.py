"""Module containing CNN1D class copied and translated from tensorflow public notebook."""
from torch import Tensor, nn


class CNN1D(nn.Module):
    """CNN1D model for 1D signal classification, baseline model.

    Input:
        X: (n_samples, n_channel, n_length)
        Y: (n_samples)

    Output:
        out: (n_samples)

    Parameters
    ----------
        n_classes: number of classes.
    """

    _embedding: nn.Module

    def __init__(self, n_classes: int, *, embedding: bool = True) -> None:
        """Initialize the CNN1D model.

        :param in_channels: The number of input channels.
        :param out_channels: The number of output channels.
        :param n_len_seg: The length of the segment.
        :param n_classes: The number of classes.
        :param verbose: Whether to print out the shape of the data at each step.
        """
        super(CNN1D, self).__init__()  # noqa: UP008
        NUM_FILTERS = 32
        hidden_dim = 128
        self.hidden_dim = hidden_dim

        # Embedding layer
<<<<<<< HEAD
        self.embedding = nn.Embedding(num_embeddings=37, embedding_dim=hidden_dim, padding_idx=0)
=======
        if embedding:
            self._embedding = nn.Embedding(num_embeddings=37, embedding_dim=hidden_dim, padding_idx=0)
        else:
            self._embedding = nn.Linear(4, hidden_dim)
>>>>>>> 758ac59c

        # Convolutional layers
        self.conv1 = nn.Conv1d(in_channels=hidden_dim, out_channels=NUM_FILTERS, kernel_size=3, stride=1)
        self.conv2 = nn.Conv1d(in_channels=NUM_FILTERS, out_channels=NUM_FILTERS * 2, kernel_size=3, stride=1)
        self.conv3 = nn.Conv1d(in_channels=NUM_FILTERS * 2, out_channels=NUM_FILTERS * 3, kernel_size=3, stride=1)

        # Pooling layer
        self.pool = nn.AdaptiveMaxPool1d(1)

        # Dense and Dropout layers
        self.fc1 = nn.Linear(NUM_FILTERS * 3, 1024)
        self.dropout1 = nn.Dropout(0.1)
        self.fc2 = nn.Linear(1024, 1024)
        self.dropout2 = nn.Dropout(0.1)
        self.fc3 = nn.Linear(1024, 512)
        self.dropout3 = nn.Dropout(0.1)
        self.fc4 = nn.Linear(512, n_classes)

        # Activation function
        self.relu = nn.ReLU()
        self.sigmoid = nn.Sigmoid()

    def forward(self, x: Tensor) -> Tensor:
        """Forward function of model.

        :param x: Input data
        :return: Output data
        """
        emb = self._embedding(x).transpose(2, 1)

        x = self.relu(self.conv1(emb))
        x = self.relu(self.conv2(x))
        x = self.relu(self.conv3(x))
        x = self.pool(x).squeeze(2)
        x = self.relu(self.fc1(x))
        x = self.dropout1(x)
        x = self.relu(self.fc2(x))
        x = self.dropout2(x)
        x = self.relu(self.fc3(x))
        x = self.dropout3(x)
        return self.fc4(x)<|MERGE_RESOLUTION|>--- conflicted
+++ resolved
@@ -34,14 +34,10 @@
         self.hidden_dim = hidden_dim
 
         # Embedding layer
-<<<<<<< HEAD
-        self.embedding = nn.Embedding(num_embeddings=37, embedding_dim=hidden_dim, padding_idx=0)
-=======
         if embedding:
             self._embedding = nn.Embedding(num_embeddings=37, embedding_dim=hidden_dim, padding_idx=0)
         else:
             self._embedding = nn.Linear(4, hidden_dim)
->>>>>>> 758ac59c
 
         # Convolutional layers
         self.conv1 = nn.Conv1d(in_channels=hidden_dim, out_channels=NUM_FILTERS, kernel_size=3, stride=1)
