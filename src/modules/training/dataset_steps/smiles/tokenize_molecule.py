--- conflicted
+++ resolved
@@ -29,15 +29,9 @@
         :param y: array containing the protein labels
         """
         # Check whether the tokenizer was trained or not
-<<<<<<< HEAD
-        file_path = Path(f"tm/tokenizer_{self.tokenizer_name}")
-        # if not file_path.exists():
-        #     raise FileNotFoundError("The chosen tokenizer was not yet trained.")
-=======
         file_path = Path(f"tm/tokenizer_{self.tokenizer_name}.pkl")
         if not file_path.exists():
             raise FileNotFoundError(f"The chosen tokenizer was not yet trained, path: {file_path}.")
->>>>>>> d1782416
 
         # Extract the window size and the vocab from the name
         self.window_size = int(self.tokenizer_name[-1])
