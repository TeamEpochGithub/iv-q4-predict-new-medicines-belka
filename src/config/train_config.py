"""Schema for the train configuration."""
from dataclasses import dataclass
from typing import Any

from src.config.wandb_config import WandBConfig


@dataclass
class TrainConfig:
    """Schema for the train configuration.

    :param model: The model pipeline.
    :param ensemble: The ensemble pipeline.
    :param raw_data_path: Path to the raw data.
    :param raw_target_path: Path to the raw target.
    :param processed_path: Path to put processed data.
    :param scorer: Scorer object to be instantiated.
    :param wandb: Whether to log to Weights & Biases and other settings.
    :param splitter: Cross validation splitter.
    :param test_size: Size of the test set.
    :param allow_multiple_instances: Whether to allow multiple instances of training at the same time.
    :param pseudo_label: Include the local or test samples into train
    """

    model: Any
    ensemble: Any
    data_path: str
    cache_path: str
    scorer: Any
    wandb: WandBConfig
    splitter: Any
    sample_size: int = 10000
    sample_split: float = 0.5
    allow_multiple_instances: bool = False

    # Data additions
    pseudo_label: str = "none"
    submission_path: str | None = None
<<<<<<< HEAD
    model_sampling: bool = False
    pseudo_binding_ratio: float = 0.05
    pseudo_confidence_threshold: float = 0.6
=======
    pseudo_binding_ratio: float = 0.05
    pseudo_confidence_threshold: float = 0.6
    seh_binding_dataset: bool = False
>>>>>>> 638707f4
<|MERGE_RESOLUTION|>--- conflicted
+++ resolved
@@ -36,12 +36,7 @@
     # Data additions
     pseudo_label: str = "none"
     submission_path: str | None = None
-<<<<<<< HEAD
     model_sampling: bool = False
     pseudo_binding_ratio: float = 0.05
     pseudo_confidence_threshold: float = 0.6
-=======
-    pseudo_binding_ratio: float = 0.05
-    pseudo_confidence_threshold: float = 0.6
-    seh_binding_dataset: bool = False
->>>>>>> 638707f4
+    seh_binding_dataset: bool = False