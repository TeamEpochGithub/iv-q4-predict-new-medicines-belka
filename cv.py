"""The main script for Cross Validation. Takes in the raw data, does CV and logs the results."""
import os
import warnings
from contextlib import nullcontext
from pathlib import Path
from typing import Any

import coloredlogs
import hydra
import numpy as np
import numpy.typing as npt
import randomname
import wandb
from epochalyst.logging.section_separator import print_section_separator
from epochalyst.pipeline.ensemble import EnsemblePipeline
from epochalyst.pipeline.model.model import ModelPipeline
from hydra.core.config_store import ConfigStore
from hydra.utils import instantiate
from omegaconf import DictConfig

from src.config.cv_config import CVConfig
from src.setup.setup_data import GetXCache, GetYCache, create_pseudo_labels, setup_xy
from src.setup.setup_pipeline import setup_pipeline
from src.setup.setup_runtime_args import create_cache_path, setup_cache_args, setup_train_args
from src.setup.setup_wandb import setup_wandb
from src.splitter.base import Splitter
from src.typing.xdata import XData, slice_copy
from src.utils.lock import Lock
from src.utils.logger import logger
from src.utils.set_torch_seed import set_torch_seed

# Set logging
warnings.filterwarnings("ignore", category=UserWarning)
os.environ["HYDRA_FULL_ERROR"] = "1"  # Makes hydra give full error messages

# Set up the config store, necessary for type checking of config yaml
cs = ConfigStore.instance()
cs.store(name="base_cv", node=CVConfig)


@hydra.main(version_base=None, config_path="conf", config_name="cv")
def run_cv(cfg: DictConfig) -> None:
    """Do cv on a model pipeline with K fold split. Entry point for Hydra which loads the config file."""
    # Install coloredlogs
    coloredlogs.install()

    # Run the cv config with an optional lock
    optional_lock = Lock if not cfg.allow_multiple_instances else nullcontext
    with optional_lock():
        run_cv_cfg(cfg)


def run_cv_cfg(cfg: DictConfig) -> None:
    """Do cv on a model pipeline with K fold split."""
    print_section_separator("Q4 - Detect Medicine - CV")

    # Set seed
    set_torch_seed()

    # Set up Weights & Biases
    output_dir = Path(hydra.core.hydra_config.HydraConfig.get().runtime.output_dir)
    if cfg.wandb.enabled:
        wandb_group_name = randomname.get_name()
        setup_wandb(cfg, "cv", output_dir, name=wandb_group_name, group=wandb_group_name)

    # Preload the pipeline
    print_section_separator("Setup pipeline")
    model_pipeline = setup_pipeline(cfg)

    # Setup cache arguments
    cache_path = create_cache_path(cfg.cache_path, cfg.splitter, cfg.sample_size, cfg.sample_split, cfg=cfg)
    splitter_cache_path = cache_path / "splits.pkl"
    cache_args_x, cache_args_y, cache_args_train = setup_cache_args(cache_path)

    # Setup the data
    X: XData | None = None
    y: npt.NDArray[np.int_] | None = None
    splits: list[tuple[npt.NDArray[np.int64], npt.NDArray[np.int64]]]
    test_indices: npt.NDArray[np.int64] | None = None
    data_cached: bool = True

    # Check if the data is cached and load if not
    if (
        not model_pipeline.get_x_cache_exists(cache_args_x)
        or not model_pipeline.get_y_cache_exists(cache_args_y)
        or (cfg.splitter is not None and not splitter_cache_path.exists())
    ):
        X, y = setup_xy(cfg)
        data_cached = False

    # Split the data into train and, optionally, test
    if cfg.splitter is None:
        raise ValueError("Splitter is required for cross validation.")
    splitter: Splitter = instantiate(cfg.splitter)
    if splitter.includes_test:
        logger.info("Splitting data into train, validation and test sets.")
        splits, train_validation_indices, test_indices = splitter.split(X=X, y=y, cache_path=splitter_cache_path)  # type: ignore[assignment]
    else:
        logger.info("Splitting Data into train and validation sets.")
        splits = splitter.split(X=X, y=y, cache_path=splitter_cache_path)  # type: ignore[assignment]

    # Create Score arrays
    with GetYCache(model_pipeline, cache_args_y, y) as y:
        validation_scores = []
        test_scores = []
        combined_scores = []
        oof_predictions = np.zeros(y.shape, dtype=np.float64)

    # Run Folds
    for fold_no, (train_indices, validation_indices) in enumerate(splits):
        validation_score, test_score, predictions = run_fold(
            fold_no,
            X,
            y,
            train_indices,
            validation_indices,
            test_indices,
            cfg,
            output_dir,
            cache_args_x,
            cache_args_y,
            cache_args_train,
            data_cached=data_cached,
        )
        validation_scores.append(validation_score)
        test_scores.append(test_score)
        combined_scores.append((test_score + validation_score) / 2)
        oof_predictions[validation_indices] = predictions

    scoring(cfg, model_pipeline, cache_args_y, y, validation_scores, test_scores, combined_scores, test_indices, train_validation_indices, oof_predictions)

    wandb.finish()


def scoring(
    cfg: DictConfig,
    model_pipeline: ModelPipeline | EnsemblePipeline,
    cache_args_y: dict[str, Any],
    y: npt.NDArray[np.int_],
    validation_scores: list[float],
    test_scores: list[float],
    combined_scores: list[float],
    test_indices: npt.NDArray[np.int64] | None,
    train_validation_indices: npt.NDArray[np.int64] | None | tuple[npt.NDArray[np.int_], npt.NDArray[np.int_]],
    oof_predictions: npt.NDArray[np.float64],
) -> None:
    """Calculate final scores.

    :param cfg: Configuration
    :param model_pipeline: The model pipeline
    :param cache_args_y: Cache arguments for y.
    :param y: Y values
    """
    # Average Scores
    with GetYCache(model_pipeline, cache_args_y, y) as y:
        avg_val_score = np.average(np.array(validation_scores))
        avg_test_score = np.average(np.array(test_scores))
        avg_combined_score = np.average(np.array(combined_scores))
<<<<<<< HEAD
        if test_indices is None:
            oof_score = instantiate(cfg.scorer)(y, oof_predictions)
        else:
            oof_score = instantiate(cfg.scorer)(y[train_validation_indices], oof_predictions[train_validation_indices])
=======
        if test_indices is not None:
            oof_score = instantiate(cfg.scorer)(y[train_validation_indices], oof_predictions[train_validation_indices])
        else:
            oof_score = instantiate(cfg.scorer)(y, oof_predictions)
>>>>>>> c9446c89

    # Report Scores
    print_section_separator("CV - Results")
    logger.info(f"Avg Val Score: {avg_val_score}")
    logger.info(f"Avg Test Score: {avg_test_score}")
    logger.info(f"Avg Combined Score: {avg_combined_score}")
    logger.info(f"OOF Score: {oof_score}")
    if wandb.run:
        wandb.log(
            {
                "Validation Score": avg_val_score,
                "Test Score": avg_test_score,
                "Combined Score": avg_combined_score,
                "OOF Score": oof_score,
            },
        )


def run_fold(
    fold_no: int,
    X: Any,  # noqa: ANN401
    y: Any,  # noqa: ANN401
    train_indices: npt.NDArray[np.int_],
    validation_indices: npt.NDArray[np.int_],
    test_indices: npt.NDArray[np.int_] | None,
    cfg: DictConfig,
    _output_dir: Path,
    cache_args_x: dict[str, Any],
    cache_args_y: dict[str, Any],
    cache_args_train: dict[str, Any],
    *,
    data_cached: bool = False,
) -> tuple[float, float, npt.NDArray[np.int_]]:
    """Run a single fold of the cross validation.

    :param i: The fold number.
    :param X: The input data.
    :param y: The labels.
    :param train_indices: The indices of the training data.
    :param test_indices: The indices of the test data.
    :param cfg: The config file.
    :param scorer: The scorer to use.
    :param output_dir: The output directory for the prediction plots.
    :param processed_y: The processed labels.
    :return: The score of the fold and the predictions.
    """
    print_section_separator(f"CV - Fold {fold_no}")

    X, y, train_indices, test_indices = create_pseudo_labels(X=X, y=y, train_indices=train_indices, test_indices=test_indices, cfg=cfg, data_cached=data_cached)

    logger.info(f"Train/Validation size: {len(train_indices)}/{len(validation_indices)}")
    logger.info("Creating clean pipeline for this fold")
    model_pipeline = setup_pipeline(cfg)
    train_args = setup_train_args(
        pipeline=model_pipeline,
        cache_args_x=cache_args_x,
        cache_args_y=cache_args_y,
        cache_args_train=cache_args_train,
        train_indices=train_indices,
        validation_indices=validation_indices,
        fold=fold_no,
        save_model=cfg.save_folds,
        output_dir=_output_dir,
    )
    validation_predictions, _ = model_pipeline.train(X, y, **train_args)

    # Get Validation Score
    with GetYCache(model_pipeline, cache_args_y, y) as y:
        validation_score = instantiate(cfg.scorer)(y[validation_indices], validation_predictions)

    # Get the test score
    test_score = -1.0
    combined_score = -1.0
    if test_indices is not None:
        with GetXCache(model_pipeline, cache_args_x, X) as X, GetYCache(model_pipeline, cache_args_y, y) as y:
            X_sliced = slice_copy(X, test_indices)
            prediction_args = {"train_sys": {"MainTrainer": {"use_single_model": True}}}
            test_predictions = model_pipeline.predict(X_sliced, **prediction_args)
            test_score = instantiate(cfg.scorer)(y[test_indices], test_predictions)
            combined_score = 0.5 * validation_score + 0.5 * test_score
            del X_sliced

    # Setup Fold Folder
    # fold_dir = output_dir / str(fold_no)  # Files specific to a run can be saved here
    # logger.debug(f"Output Directory: {fold_dir}")

    # Report Scores
    logger.info(f"Score, fold {fold_no} - Val: {validation_score:.4f}, Test: {test_score:.4f}")
    if wandb.run:
        wandb.log(
            {
                f"Validation Score - {fold_no}": validation_score,
                f"Test Score - {fold_no}": test_score,
                f"Combined Score - {fold_no}": combined_score,
            },
        )
    return validation_score, test_score, validation_predictions


if __name__ == "__main__":
    run_cv()<|MERGE_RESOLUTION|>--- conflicted
+++ resolved
@@ -92,6 +92,7 @@
     if cfg.splitter is None:
         raise ValueError("Splitter is required for cross validation.")
     splitter: Splitter = instantiate(cfg.splitter)
+    train_validation_indices: npt.NDArray[np.int64] | None = None
     if splitter.includes_test:
         logger.info("Splitting data into train, validation and test sets.")
         splits, train_validation_indices, test_indices = splitter.split(X=X, y=y, cache_path=splitter_cache_path)  # type: ignore[assignment]
@@ -156,17 +157,10 @@
         avg_val_score = np.average(np.array(validation_scores))
         avg_test_score = np.average(np.array(test_scores))
         avg_combined_score = np.average(np.array(combined_scores))
-<<<<<<< HEAD
         if test_indices is None:
             oof_score = instantiate(cfg.scorer)(y, oof_predictions)
         else:
             oof_score = instantiate(cfg.scorer)(y[train_validation_indices], oof_predictions[train_validation_indices])
-=======
-        if test_indices is not None:
-            oof_score = instantiate(cfg.scorer)(y[train_validation_indices], oof_predictions[train_validation_indices])
-        else:
-            oof_score = instantiate(cfg.scorer)(y, oof_predictions)
->>>>>>> c9446c89
 
     # Report Scores
     print_section_separator("CV - Results")
