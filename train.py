--- conflicted
+++ resolved
@@ -78,12 +78,8 @@
     # Load the data if not cached
     X = XData(np.array([1]))
     y = np.array([1])
-<<<<<<< HEAD
-    if not x_cache_exists or not y_cache_exists or not splitter_cache_path.exists():
-=======
 
     if not x_cache_exists or not y_cache_exists or not splitter_cache_path.exists() or cfg.val_split:
->>>>>>> 2d07eb4d
         X, y = setup_xy(cfg)
 
     # Split the data into train and test if required
@@ -117,7 +113,6 @@
 
     # Run the model pipeline
     print_section_separator("Train model pipeline")
-<<<<<<< HEAD
     train_args = setup_train_args(
         pipeline=model_pipeline,
         cache_args=cache_args,
@@ -126,10 +121,6 @@
         save_model=True,
         fold=fold,
     )
-=======
-    train_args = setup_train_args(pipeline=model_pipeline, cache_args=cache_args, train_indices=train_indices, test_indices=test_indices, save_model=True, fold=fold)
-
->>>>>>> 2d07eb4d
     predictions, y_new = model_pipeline.train(X, y, **train_args)
 
     scoring(cfg=cfg, test_indices=test_indices, y_new=y_new, predictions=predictions, val_x=val_x, val_y=val_y, model_pipeline=model_pipeline)
