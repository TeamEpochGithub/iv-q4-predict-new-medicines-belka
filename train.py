"""Train.py is the main script for training the model and will take in the raw data and output a trained model."""
import gc
import os
import warnings
from contextlib import nullcontext
from pathlib import Path

import hydra
import pandas as pd
import polars as pl
import wandb
from epochalyst.logging.section_separator import print_section_separator
from hydra.core.config_store import ConfigStore
from hydra.utils import instantiate
from omegaconf import DictConfig

from src.config.train_config import TrainConfig
from src.setup.setup_data import setup_train_x_data, setup_train_y_data
from src.setup.setup_pipeline import setup_pipeline
from src.setup.setup_runtime_args import setup_train_args
from src.setup.setup_wandb import setup_wandb
from src.utils.lock import Lock
from src.utils.logger import logger
from src.utils.set_torch_seed import set_torch_seed

warnings.filterwarnings("ignore", category=UserWarning)
# Makes hydra give full error messages
os.environ["HYDRA_FULL_ERROR"] = "1"
# Set up the config store, necessary for type checking of config yaml
cs = ConfigStore.instance()
cs.store(name="base_train", node=TrainConfig)


@hydra.main(version_base=None, config_path="conf", config_name="train")
def run_train(cfg: DictConfig) -> None:
    """Train a model pipeline with a train-test split. Entry point for Hydra which loads the config file."""
    # Run the train config with an optional lock
    optional_lock = Lock if not cfg.allow_multiple_instances else nullcontext
    with optional_lock():
        run_train_cfg(cfg)


def run_train_cfg(cfg: DictConfig) -> None:
    """Train a model pipeline with a train-test split."""
    print_section_separator("Q4 - Detect Medicine - Training")

    import coloredlogs

    coloredlogs.install()

    # Set seed
    set_torch_seed()

    # Get output directory
    output_dir = Path(hydra.core.hydra_config.HydraConfig.get().runtime.output_dir)

    if cfg.wandb.enabled:
        setup_wandb(cfg, "train", output_dir)

    # Preload the pipeline
    print_section_separator("Setup pipeline")
    model_pipeline = setup_pipeline(cfg)

    # Cache arguments for x_sys
    processed_data_path = Path(cfg.processed_path)
    processed_data_path.mkdir(parents=True, exist_ok=True)
    cache_args = {
        "output_data_type": "numpy_array",
        "storage_type": ".pkl",
        "storage_path": f"{processed_data_path}",
    }

    # Read the data if required and split it in X, y
    # x_cache_exists = model_pipeline.get_x_cache_exists(cache_args)
    # y_cache_exists = model_pipeline.get_y_cache_exists(cache_args)

    directory = Path(cfg.data_path)

    train_data = pl.read_parquet(directory / "train.parquet")
    train_data = train_data.to_pandas(use_pyarrow_extension_array=True)

    sample_size = cfg.sample_size
    binds_df = train_data[(train_data["binds_BRD4"] == 1) | (train_data["binds_HSA"] == 1) | (train_data["binds_sEH"] == 1)]
    no_binds_df = train_data[(train_data["binds_BRD4"] == 0) & (train_data["binds_HSA"] == 0) & (train_data["binds_sEH"] == 0)]
    train_data = pd.concat([binds_df.sample(sample_size // 2, random_state=42), no_binds_df.sample(sample_size // 2, random_state=42)])  # type: ignore[call-arg]

    X, y = None, None
<<<<<<< HEAD
    #if not x_cache_exists:
=======
    # if not x_cache_exists:
>>>>>>> 7f665c7d
    X = setup_train_x_data(directory, train_data)

    y = setup_train_y_data(train_data)
    del train_data
    gc.collect()

    # For this simple splitter, we only need y.
    if cfg.test_size == 0:
        if cfg.splitter.n_splits != 0:
            raise ValueError("Test size is 0, but n_splits is not 0. Also please set n_splits to 0 if you want to run train full.")
        logger.info("Training full.")
        train_indices, test_indices = list(range(len(X))), []  # type: ignore[arg-type]
        fold = -1
    else:
        logger.info("Using splitter to split data into train and test sets.")
        train_indices, test_indices = instantiate(cfg.splitter).split(X=X, y=y)[0]
        fold = 0

    logger.info(f"Train/Test size: {len(train_indices)}/{len(test_indices)}")
    print_section_separator("Train model pipeline")
    train_args = setup_train_args(pipeline=model_pipeline, cache_args=cache_args, train_indices=train_indices, test_indices=test_indices, save_model=True, fold=fold)
    predictions, y_new = model_pipeline.train(X, y, **train_args)

    if y is None:
        y = y_new

    if len(test_indices) > 0:
        print_section_separator("Scoring")
        scorer = instantiate(cfg.scorer)
        score = scorer(y_new[test_indices], predictions)
        logger.info(f"Score: {score}")

        if wandb.run:
            wandb.log({"Score": score})

    wandb.finish()


if __name__ == "__main__":
    run_train()<|MERGE_RESOLUTION|>--- conflicted
+++ resolved
@@ -85,11 +85,7 @@
     train_data = pd.concat([binds_df.sample(sample_size // 2, random_state=42), no_binds_df.sample(sample_size // 2, random_state=42)])  # type: ignore[call-arg]
 
     X, y = None, None
-<<<<<<< HEAD
-    #if not x_cache_exists:
-=======
     # if not x_cache_exists:
->>>>>>> 7f665c7d
     X = setup_train_x_data(directory, train_data)
 
     y = setup_train_y_data(train_data)
