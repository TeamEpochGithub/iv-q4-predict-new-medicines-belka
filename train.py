"""Train.py is the main script for training the model and will take in the raw data and output a trained model."""
import gc
import os
import warnings
from contextlib import nullcontext
from pathlib import Path

import hydra
import wandb
from epochalyst.logging.section_separator import print_section_separator
from hydra.core.config_store import ConfigStore
from hydra.utils import instantiate
from omegaconf import DictConfig

from src.config.train_config import TrainConfig
from src.setup.setup_data import read_train_data, sample_data, setup_train_x_data, setup_train_y_data
from src.setup.setup_pipeline import setup_pipeline
from src.setup.setup_runtime_args import setup_train_args
from src.setup.setup_wandb import setup_wandb
from src.utils.lock import Lock
from src.utils.logger import logger
from src.utils.set_torch_seed import set_torch_seed

warnings.filterwarnings("ignore", category=UserWarning)
# Makes hydra give full error messages
os.environ["HYDRA_FULL_ERROR"] = "1"
# Set up the config store, necessary for type checking of config yaml
cs = ConfigStore.instance()
cs.store(name="base_train", node=TrainConfig)


@hydra.main(version_base=None, config_path="conf", config_name="train")
def run_train(cfg: DictConfig) -> None:
    """Train a model pipeline with a train-test split. Entry point for Hydra which loads the config file."""
    # Run the train config with an optional lock
    optional_lock = Lock if not cfg.allow_multiple_instances else nullcontext
    with optional_lock():
        run_train_cfg(cfg)


def run_train_cfg(cfg: DictConfig) -> None:
    """Train a model pipeline with a train-test split."""
    print_section_separator("Q4 - Detect Medicine - Training")

    import coloredlogs

    coloredlogs.install()

    # Set seed
    set_torch_seed()

    # Get output directory
    output_dir = Path(hydra.core.hydra_config.HydraConfig.get().runtime.output_dir)

    if cfg.wandb.enabled:
        setup_wandb(cfg, "train", output_dir)

    # Preload the pipeline
    print_section_separator("Setup pipeline")
    model_pipeline = setup_pipeline(cfg)

    logger.info("Finished setting up pipeline")

    # Cache arguments for x_sys
    processed_data_path = Path(cfg.processed_path)
    processed_data_path.mkdir(parents=True, exist_ok=True)
    cache_args = {
        "output_data_type": "numpy_array",
        "storage_type": ".pkl",
        "storage_path": f"{processed_data_path}",
    }

    # Read the data if required and split it in X, y
    logger.info("Reading data")
    train_data = read_train_data(Path(cfg.data_path))
    # x_cache_exists = model_pipeline.get_x_cache_exists(cache_args)
    # y_cache_exists = model_pipeline.get_y_cache_exists(cache_args)

    # Sample the data
    logger.info("Sampling data")
    train_data = sample_data(train_data, cfg.sample_size)

    # Reading X and y data
    logger.info("Reading Building Blocks and setting up X and y data")
    X, y = None, None
    # if not x_cache_exists:
    X = setup_train_x_data(Path(cfg.data_path), train_data)
    y = setup_train_y_data(train_data)
    del train_data
    gc.collect()

    # Split the data into train and test if required
    if cfg.test_size == 0:
        if cfg.splitter.n_splits != 0:
            raise ValueError("Test size is 0, but n_splits is not 0. Also please set n_splits to 0 if you want to run train full.")
        logger.info("Training full.")
        train_indices, test_indices = list(range(len(X))), []  # type: ignore[arg-type]
        fold = -1
    else:
<<<<<<< HEAD
        logger.info("Using splitter to split data into train and test sets.")
        train_indices, test_indices = instantiate(cfg.splitter).split(X=X, y=y)[2]
=======
        logger.info("Splitting Data into train and test sets.")
        train_indices, test_indices = instantiate(cfg.splitter).split(X=X, y=y)[0]
>>>>>>> 1d422e15
        fold = 0
    logger.info(f"Train/Test size: {len(train_indices)}/{len(test_indices)}")

    # Run the model pipeline
    print_section_separator("Train model pipeline")
    train_args = setup_train_args(pipeline=model_pipeline, cache_args=cache_args, train_indices=train_indices, test_indices=test_indices, save_model=True, fold=fold)
    predictions, y_new = model_pipeline.train(X, y, **train_args)

    if y is None:
        y = y_new

    if len(test_indices) > 0:
        print_section_separator("Scoring")
        scorer = instantiate(cfg.scorer)
        score = scorer(y_new[test_indices], predictions)
        logger.info(f"Score: {score}")

        if wandb.run:
            wandb.log({"Score": score})

    wandb.finish()


if __name__ == "__main__":
    run_train()<|MERGE_RESOLUTION|>--- conflicted
+++ resolved
@@ -97,13 +97,8 @@
         train_indices, test_indices = list(range(len(X))), []  # type: ignore[arg-type]
         fold = -1
     else:
-<<<<<<< HEAD
-        logger.info("Using splitter to split data into train and test sets.")
-        train_indices, test_indices = instantiate(cfg.splitter).split(X=X, y=y)[2]
-=======
         logger.info("Splitting Data into train and test sets.")
         train_indices, test_indices = instantiate(cfg.splitter).split(X=X, y=y)[0]
->>>>>>> 1d422e15
         fold = 0
     logger.info(f"Train/Test size: {len(train_indices)}/{len(test_indices)}")
 
