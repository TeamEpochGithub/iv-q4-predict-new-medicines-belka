"""Train.py is the main script for training the model and will take in the raw data and output a trained model."""
import os
import warnings
from contextlib import nullcontext
from pathlib import Path

import coloredlogs
import hydra
import numpy as np
import numpy.typing as npt
import wandb
from epochalyst.logging.section_separator import print_section_separator
from hydra.core.config_store import ConfigStore
from hydra.utils import instantiate
from matplotlib import pyplot as plt
from omegaconf import DictConfig

from src.config.train_config import TrainConfig
from src.setup.setup_data import GetXCache, GetYCache, setup_xy
from src.setup.setup_pipeline import setup_pipeline
from src.setup.setup_runtime_args import create_cache_path, setup_cache_args, setup_train_args
from src.setup.setup_wandb import setup_wandb
from src.splitter.base import Splitter
from src.typing.xdata import XData, slice_copy
from src.utils.lock import Lock
from src.utils.logger import logger
from src.utils.set_torch_seed import set_torch_seed

# Set logging
warnings.filterwarnings("ignore", category=UserWarning)
os.environ["HYDRA_FULL_ERROR"] = "1"  # Makes hydra give full error messages

# Set up the config store, necessary for type checking of config yaml
cs = ConfigStore.instance()
cs.store(name="base_train", node=TrainConfig)


@hydra.main(version_base=None, config_path="conf", config_name="train")
def run_train(cfg: DictConfig) -> None:
    """Train a model pipeline with a train-test split. Entry point for Hydra which loads the config file."""
    # Install coloredlogs
    coloredlogs.install()

    # Run the train config with an optional lock
    optional_lock = Lock if not cfg.allow_multiple_instances else nullcontext

    with optional_lock():
<<<<<<< HEAD
        try:
            run_train_cfg(cfg)
        except hydra.errors.InstantiationException as e:
            logger.error("Training failed to instantiate.")
=======
        run_train_cfg(cfg)
        """
        #try:
        #    run_train_cfg(cfg)
        #except hydra.errors.InstantiationException as e:
        #    logger.error("Training failed to instantiate.")
        #    if wandb.run:
        #        wandb.log(
                    {
                        "Validation Score": -0.1,
                        "Test Score": -0.1,
                        "Combined Score": -0.1,
                    },
                )
            logger.error(e)
        except ValueError as e:
            logger.error(e)
>>>>>>> 2fa6e77c
            if wandb.run:
                wandb.log(
                    {
                        "Validation Score": -0.1,
                        "Test Score": -0.1,
                        "Combined Score": -0.1,
                    },
<<<<<<< HEAD
                )
            logger.error(e)
=======
                )"""
>>>>>>> 2fa6e77c


def run_train_cfg(cfg: DictConfig) -> None:
    """Train a model pipeline with a train-test split."""
    print_section_separator("Q4 - Detect Medicine - Training")

    # Set seed
    set_torch_seed()

    # Setup Weights & Biases
    output_dir = Path(hydra.core.hydra_config.HydraConfig.get().runtime.output_dir)
    if cfg.wandb.enabled:
        setup_wandb(cfg, "train", output_dir)

    # Preload the pipeline
    print_section_separator("Setup pipeline")
    model_pipeline = setup_pipeline(cfg)

    # Setup cache arguments
    cache_path = create_cache_path(cfg.cache_path, cfg.splitter, cfg.sample_size, cfg.sample_split)
    splitter_cache_path = cache_path / "splits.pkl"
    cache_args_x, cache_args_y, cache_args_train = setup_cache_args(cache_path)

    # Setup the data
    X: XData | None = None
    y: npt.NDArray[np.int_] | None = None
    train_indices: npt.NDArray[np.int64]
    validation_indices: npt.NDArray[np.int64] | None = None
    test_indices: npt.NDArray[np.int64] | None = None

    # Check if the data is cached and load if not
    if (
        not model_pipeline.get_x_cache_exists(cache_args_x)
        or not model_pipeline.get_y_cache_exists(cache_args_y)
        or (cfg.splitter is not None and not splitter_cache_path.exists())
    ):
        X, y = setup_xy(cfg)

    # Split the data into train and test if required
    if cfg.splitter is None:
        logger.info("Training on all data (full).")
        with GetXCache(model_pipeline, cache_args_x, X) as X:
            train_indices = np.arange(len(X))
        fold_idx = -1
    else:
        fold_idx = 0
        splitter: Splitter = instantiate(cfg.splitter)
        if splitter.includes_test:
            logger.info("Splitting data into train, validation and test sets.")
            splits: list[tuple[npt.NDArray[np.int64], npt.NDArray[np.int64]]]
            splits, _, test_indices = splitter.split(X=X, y=y, cache_path=splitter_cache_path)  # type: ignore[assignment, misc]
            train_indices, validation_indices = splits[fold_idx]
        else:
            logger.info("Splitting Data into train and validation sets.")
            train_indices, validation_indices = splitter.split(X=X, y=y, cache_path=splitter_cache_path)[fold_idx]  # type: ignore[assignment, misc]

    # Run the pipeline and score the results
    print_section_separator("Train model pipeline")
    train_args = setup_train_args(
        pipeline=model_pipeline,
        cache_args_x=cache_args_x,
        cache_args_y=cache_args_y,
        cache_args_train=cache_args_train,
        train_indices=train_indices,
        validation_indices=validation_indices,
        save_model=True,
        fold=fold_idx,
        output_dir=output_dir,
    )

    # Train Model and make predictions on the validation set
    validation_predictions, _ = model_pipeline.train(X, y, **train_args)

    # Make predictions on the test set if it exists
    test_predictions = None
    with GetXCache(model_pipeline, cache_args_x, X) as X:
        if test_indices is not None:
            X_sliced = slice_copy(X, test_indices)
            test_predictions = model_pipeline.predict(X_sliced)
            del X_sliced

    # Score the predictions
    with GetYCache(model_pipeline, cache_args_y, y) as y:
        scoring(
            y=y,
            validation_predictions=validation_predictions,
            validation_indices=validation_indices,
            test_predictions=test_predictions,
            test_indices=test_indices,
            cfg=cfg,
            output_dir=output_dir,
        )
    wandb.finish()


def scoring(
    y: npt.NDArray[np.int_],
    validation_predictions: npt.NDArray[np.int_] | None,
    validation_indices: npt.NDArray[np.int_] | None,
    test_predictions: npt.NDArray[np.int_] | None,
    test_indices: npt.NDArray[np.int_] | None,
    cfg: DictConfig,
    output_dir: Path | None = None,
) -> None:
    """Score the predictions and possible validation.

    :param cfg: The dictionary configuration
    :param validation_indices: the validation indices
    :param y_new: The test set labels
    :param predictions: The predictions on the validation set
    :param model_pipeline: The model pipeline
    :param x_val: XData for test set
    :param y_val: Labels for test y
    """
    print_section_separator("Scoring")

    # Set the scores to -1
    validation_score = -1.0
    test_score = -1.0
    combined_score = -1.0

    # Instantiate the scorer
    scorer = instantiate(cfg.scorer)

    # Score the validation set
    if validation_indices is not None and validation_predictions is not None:
        logger.info("Scoring on validation set")
        validation_score = scorer(y[validation_indices], validation_predictions)

    # Score the test set
    if test_indices is not None and test_predictions is not None:
        logger.info("Scoring on test set")
        test_score = scorer(y[test_indices], test_predictions)
        combined_score = 0.5 * validation_score + 0.5 * test_score

        # BRD4 accuracy
        score_brd4 = scorer(y[test_indices][:, 0], test_predictions[:, 0])
        logger.info(f"brd4 test accuracy: {score_brd4}")
        # wandb.log()

        # HSA accuracy
        score_hsa = scorer(y[test_indices][:, 1], test_predictions[:, 1])
        logger.info(f"hsa test accuracy: {score_hsa}")

        # sEH accuracy
        score_seh = scorer(y[test_indices][:, 2], test_predictions[:, 2])
        logger.info(f"seh test accuracy: {score_seh}")

        if wandb.run:
            wandb.log(
                {
                    "BRD4 Test Score": score_brd4,
                    "HSA Test Score": score_hsa,
                    "sEH Test Score": score_seh,
                },
            )

        if output_dir is not None:
            logger.info(f"Saving histogram of probabilities to {output_dir}")
            visualization_path = output_dir / "visualizations"
            visualization_path.mkdir(exist_ok=True, parents=True)

            # In the histogram apply a sigmoid to the probabilities
            # Log scale the y axis
            plt.figure()
            plt.hist(1 / (1 + np.exp(-test_predictions[:, 0])), bins=50, alpha=0.5, label="BRD4")
            plt.hist(1 / (1 + np.exp(-test_predictions[:, 1])), bins=50, alpha=0.5, label="HSA")
            plt.hist(1 / (1 + np.exp(-test_predictions[:, 2])), bins=50, alpha=0.5, label="sEH")
            plt.yscale("log")
            plt.legend(loc="upper right")
            plt.title("Histogram of probabilities")
            plt.xlabel("Probability")
            plt.ylabel("Frequency")
            plt.savefig(visualization_path / "histogram_test.png")

    # Report the scores
    logger.info(f"Validation Score: {validation_score:.6f}")
    logger.info(f"Test Score: {test_score:.6f}")
    logger.info(f"Combined Score: {combined_score:.6f}")
    if wandb.run:
        wandb.log(
            {
                "Validation Score": validation_score,
                "Test Score": test_score,
                "Combined Score": combined_score,
            },
        )


if __name__ == "__main__":
    # Run the train function
    run_train()<|MERGE_RESOLUTION|>--- conflicted
+++ resolved
@@ -45,12 +45,6 @@
     optional_lock = Lock if not cfg.allow_multiple_instances else nullcontext
 
     with optional_lock():
-<<<<<<< HEAD
-        try:
-            run_train_cfg(cfg)
-        except hydra.errors.InstantiationException as e:
-            logger.error("Training failed to instantiate.")
-=======
         run_train_cfg(cfg)
         """
         #try:
@@ -68,7 +62,6 @@
             logger.error(e)
         except ValueError as e:
             logger.error(e)
->>>>>>> 2fa6e77c
             if wandb.run:
                 wandb.log(
                     {
@@ -76,12 +69,7 @@
                         "Test Score": -0.1,
                         "Combined Score": -0.1,
                     },
-<<<<<<< HEAD
-                )
-            logger.error(e)
-=======
                 )"""
->>>>>>> 2fa6e77c
 
 
 def run_train_cfg(cfg: DictConfig) -> None:
