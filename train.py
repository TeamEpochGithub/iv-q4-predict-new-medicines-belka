"""Train.py is the main script for training the model and will take in the raw data and output a trained model."""
import os
import warnings
from contextlib import nullcontext
from pathlib import Path

import coloredlogs
import hydra
import numpy as np
import numpy.typing as npt
import wandb
from epochalyst.logging.section_separator import print_section_separator
from hydra.core.config_store import ConfigStore
from hydra.utils import instantiate
from matplotlib import pyplot as plt
from omegaconf import DictConfig

from src.config.train_config import TrainConfig
from src.setup.setup_data import GetXCache, GetYCache, create_pseudo_labels, setup_xy
from src.setup.setup_pipeline import setup_pipeline
from src.setup.setup_runtime_args import create_cache_path, setup_cache_args, setup_train_args
from src.setup.setup_wandb import setup_wandb
from src.splitter.base import Splitter
from src.typing.xdata import XData, slice_copy
from src.utils.lock import Lock
from src.utils.logger import logger
from src.utils.set_torch_seed import set_torch_seed

# Set logging
warnings.filterwarnings("ignore", category=UserWarning)
os.environ["HYDRA_FULL_ERROR"] = "1"  # Makes hydra give full error messages

# Set up the config store, necessary for type checking of config yaml
cs = ConfigStore.instance()
cs.store(name="base_train", node=TrainConfig)


@hydra.main(version_base=None, config_path="conf", config_name="train")
def run_train(cfg: DictConfig) -> None:
    """Train a model pipeline with a train-test split. Entry point for Hydra which loads the config file."""
    # Install coloredlogs
    coloredlogs.install()

    # Run the train config with an optional lock
    optional_lock = Lock if not cfg.allow_multiple_instances else nullcontext

    with optional_lock():
        run_train_cfg(cfg)


def run_train_cfg(cfg: DictConfig) -> None:
    """Train a model pipeline with a train-test split."""
    print_section_separator("Q4 - Detect Medicine - Training")

    # Set seed
    set_torch_seed()

    # Setup Weights & Biases
    output_dir = Path(hydra.core.hydra_config.HydraConfig.get().runtime.output_dir)
    if cfg.wandb.enabled:
        setup_wandb(cfg, "train", output_dir)

    # Preload the pipeline
    print_section_separator("Setup pipeline")
    model_pipeline = setup_pipeline(cfg)

    # Setup cache arguments
    cache_path = create_cache_path(cfg.cache_path, cfg.splitter, cfg.sample_size, cfg.sample_split, pseudo_label=cfg.pseudo_label, pseudo_confidence_threshold=cfg.pseudo_confidence_threshold)
    splitter_cache_path = cache_path / "splits.pkl"

    cache_args_x, cache_args_y, cache_args_train = setup_cache_args(cache_path)

    # Setup the data
    X: XData | None = None
    y: npt.NDArray[np.int_] | None = None
    train_indices: npt.NDArray[np.int64]
    validation_indices: npt.NDArray[np.int64] | None = None
    test_indices: npt.NDArray[np.int64] | None = None
    data_cached: bool = True

    # Check if the data is cached and load if not
    if (
        not model_pipeline.get_x_cache_exists(cache_args_x)
        or not model_pipeline.get_y_cache_exists(cache_args_y)
        or (cfg.splitter is not None and not splitter_cache_path.exists())
        or cfg.pseudo_label == "submission"
    ):
        X, y = setup_xy(cfg)
        data_cached = False

    # Split the data into train and test if required
    if cfg.splitter is None:
        logger.info("Training on all data (full).")
        with GetXCache(model_pipeline, cache_args_x, X) as X:
            train_indices = np.arange(len(X))
        fold_idx = -1
    else:
        fold_idx = 0
        splitter: Splitter = instantiate(cfg.splitter)
        if splitter.includes_test:
            logger.info("Splitting data into train, validation and test sets.")
            splits: list[tuple[npt.NDArray[np.int64], npt.NDArray[np.int64]]]
            splits, _, test_indices = splitter.split(X=X, y=y, cache_path=splitter_cache_path)  # type: ignore[assignment, misc]
            train_indices, validation_indices = splits[fold_idx]
        else:
            logger.info("Splitting Data into train and validation sets.")
            train_indices, validation_indices = splitter.split(X=X, y=y, cache_path=splitter_cache_path)[fold_idx]  # type: ignore[assignment, misc]

    X, y, train_indices, test_indices = create_pseudo_labels(X=X, y=y, train_indices=train_indices, test_indices=test_indices, cfg=cfg, data_cached=data_cached)

    # Run the pipeline and score the results
    print_section_separator("Train model pipeline")
    train_args = setup_train_args(
        pipeline=model_pipeline,
        cache_args_x=cache_args_x,
        cache_args_y=cache_args_y,
        cache_args_train=cache_args_train,
        train_indices=train_indices,
        validation_indices=validation_indices,
        save_model=True,
        fold=fold_idx,
        output_dir=output_dir,
    )

    # Train Model and make predictions on the validation set
    model_pipeline._set_hash(str(cfg.pseudo_confidence_threshold) if cfg.pseudo_label == "submission" else None)
    validation_predictions, _ = model_pipeline.train(X, y, **train_args)

    # Make predictions on the test set if it exists
    test_predictions = None
    with GetXCache(model_pipeline, cache_args_x, X) as X:
        if test_indices is not None:
            X_sliced = slice_copy(X, test_indices)
            test_predictions = model_pipeline.predict(X_sliced)
            del X_sliced

    # Score the predictions
    with GetYCache(model_pipeline, cache_args_y, y) as y:
        scoring(
            y=y,
            validation_predictions=validation_predictions,
            validation_indices=validation_indices,
            test_predictions=test_predictions,
            test_indices=test_indices,
            cfg=cfg,
            output_dir=output_dir,
        )
    wandb.finish()


def scoring(
    y: npt.NDArray[np.int_],
    validation_predictions: npt.NDArray[np.int_] | None,
    validation_indices: npt.NDArray[np.int_] | None,
    test_predictions: npt.NDArray[np.int_] | None,
    test_indices: npt.NDArray[np.int_] | None,
    cfg: DictConfig,
    output_dir: Path | None = None,
) -> None:
    """Score the predictions and possible validation.

    :param cfg: The dictionary configuration
    :param validation_indices: the validation indices
    :param y_new: The test set labels
    :param predictions: The predictions on the validation set
    :param model_pipeline: The model pipeline
    :param x_val: XData for test set
    :param y_val: Labels for test y
    """
    print_section_separator("Scoring")

    # Set the scores to -1
    validation_score = -1.0
    test_score = -1.0
    combined_score = -1.0

    # Instantiate the scorer
    scorer = instantiate(cfg.scorer)

    # Score the validation set
    if validation_indices is not None and validation_predictions is not None:
        logger.info("Scoring on validation set")
        validation_score = scorer(y[validation_indices], validation_predictions)

    # Score the test set
    if test_indices is not None and test_predictions is not None:
        logger.info("Scoring on test set")
        test_score = scorer(y[test_indices], test_predictions)
        combined_score = 0.5 * validation_score + 0.5 * test_score

        # BRD4 accuracy
        score_brd4 = scorer(y[test_indices][:, 0], test_predictions[:, 0])
        logger.info(f"brd4 test accuracy: {score_brd4}")
        # wandb.log()

        # HSA accuracy
        score_hsa = scorer(y[test_indices][:, 1], test_predictions[:, 1])
        logger.info(f"hsa test accuracy: {score_hsa}")

        # sEH accuracy
        score_seh = scorer(y[test_indices][:, 2], test_predictions[:, 2])
        logger.info(f"seh test accuracy: {score_seh}")

        if wandb.run:
            wandb.log(
                {
                    "BRD4 Test Score": score_brd4,
                    "HSA Test Score": score_hsa,
                    "sEH Test Score": score_seh,
                },
            )

        if output_dir is not None:
            logger.info(f"Saving histogram of probabilities to {output_dir}")
            visualization_path = output_dir / "visualizations"
            visualization_path.mkdir(exist_ok=True, parents=True)

            # In the histogram apply a sigmoid to the probabilities
            # Log scale the y axis
            plt.figure()
            plt.hist(1 / (1 + np.exp(-test_predictions[:, 0])), bins=50, alpha=0.5, label="BRD4")
            plt.hist(1 / (1 + np.exp(-test_predictions[:, 1])), bins=50, alpha=0.5, label="HSA")
            plt.hist(1 / (1 + np.exp(-test_predictions[:, 2])), bins=50, alpha=0.5, label="sEH")
            plt.yscale("log")
            plt.legend(loc="upper right")
            plt.title("Histogram of probabilities")
            plt.xlabel("Probability")
            plt.ylabel("Frequency")
            plt.savefig(visualization_path / "histogram_test.png")

    # Report the scores
    logger.info(f"Validation Score: {validation_score:.6f}")
    logger.info(f"Test Score: {test_score:.6f}")
    logger.info(f"Combined Score: {combined_score:.6f}")
    if wandb.run:
        wandb.log(
            {
                "Validation Score": validation_score,
                "Test Score": test_score,
                "Combined Score": combined_score,
            },
        )


<<<<<<< HEAD
def create_pseudo_labels(
    X: XData | None,
    y: npt.NDArray[np.int_] | None,
    train_indices: npt.NDArray[np.int_],
    test_indices: npt.NDArray[np.int_] | None,
    cfg: DictConfig,
    *,
    data_cached: bool,
) -> tuple[XData | None, npt.NDArray[np.int_] | None, npt.NDArray[np.int_], npt.NDArray[np.int_] | None]:
    """Include the test molecule smiles into the training test.

    :param X: XData containing the molecule smiles
    :param y: array containing the protein labels
    """
    if cfg.pseudo_label != "none":
        test_size = KAGGLE_DATA_SIZE
        if cfg.pseudo_label == "local":
            # Check whether the indices are not empty
            if test_indices is None:
                raise ValueError("The test indices are empty.")

            test_size = test_indices.shape[0]

        if not data_cached:
            # Check whether the indices are not empty
            if X is None or y is None or X.molecule_smiles is None:
                raise ValueError("The features or the labels are empty.")

            if cfg.pseudo_label in ("kaggle", "submission"):
                # Load the kaggle test samples
                shrunken_test = pd.read_csv("data/shrunken/test.csv")
                smiles = np.array(shrunken_test["molecule_smiles"])
            else:
                # Copy test data and append it to the end of X
                smiles = X.molecule_smiles[test_indices]

            # Modify the train indices and labels and -1 for xgboost_pseudo
            if cfg.pseudo_label == "submission":
                if cfg.submission_path is None:
                    raise ValueError("Submission path needs to be specified if you want to pseudo label with submission data")
                submission_path = Path(cfg.submission_path)
                smiles, labels = setup_submission_pseudo_label_data(submission_path, shrunken_test, cfg.pseudo_binding_ratio, cfg.pseudo_confidence_threshold)
                test_size = labels.shape[0]
            else:
                labels = np.zeros((test_size, 3), dtype=np.int_)
            y = np.concatenate((y, labels), dtype=np.int_)

            # Include the test samples into the XData
            X.molecule_smiles = np.concatenate((X.molecule_smiles, smiles))

        # Include the test samples into the training set
        if wandb.run:
            wandb.log({"Pseudo Label Size": test_size})
        indices = np.array([min(cfg.sample_size, FULL_DATA_SIZE) + idx for idx in range(test_size)], dtype=np.int_)
        train_indices = np.concatenate((train_indices, indices), dtype=np.int_)

    return X, y, train_indices, test_indices


=======
>>>>>>> d1782416
if __name__ == "__main__":
    # Run the train function
    run_train()<|MERGE_RESOLUTION|>--- conflicted
+++ resolved
@@ -241,69 +241,6 @@
             },
         )
 
-
-<<<<<<< HEAD
-def create_pseudo_labels(
-    X: XData | None,
-    y: npt.NDArray[np.int_] | None,
-    train_indices: npt.NDArray[np.int_],
-    test_indices: npt.NDArray[np.int_] | None,
-    cfg: DictConfig,
-    *,
-    data_cached: bool,
-) -> tuple[XData | None, npt.NDArray[np.int_] | None, npt.NDArray[np.int_], npt.NDArray[np.int_] | None]:
-    """Include the test molecule smiles into the training test.
-
-    :param X: XData containing the molecule smiles
-    :param y: array containing the protein labels
-    """
-    if cfg.pseudo_label != "none":
-        test_size = KAGGLE_DATA_SIZE
-        if cfg.pseudo_label == "local":
-            # Check whether the indices are not empty
-            if test_indices is None:
-                raise ValueError("The test indices are empty.")
-
-            test_size = test_indices.shape[0]
-
-        if not data_cached:
-            # Check whether the indices are not empty
-            if X is None or y is None or X.molecule_smiles is None:
-                raise ValueError("The features or the labels are empty.")
-
-            if cfg.pseudo_label in ("kaggle", "submission"):
-                # Load the kaggle test samples
-                shrunken_test = pd.read_csv("data/shrunken/test.csv")
-                smiles = np.array(shrunken_test["molecule_smiles"])
-            else:
-                # Copy test data and append it to the end of X
-                smiles = X.molecule_smiles[test_indices]
-
-            # Modify the train indices and labels and -1 for xgboost_pseudo
-            if cfg.pseudo_label == "submission":
-                if cfg.submission_path is None:
-                    raise ValueError("Submission path needs to be specified if you want to pseudo label with submission data")
-                submission_path = Path(cfg.submission_path)
-                smiles, labels = setup_submission_pseudo_label_data(submission_path, shrunken_test, cfg.pseudo_binding_ratio, cfg.pseudo_confidence_threshold)
-                test_size = labels.shape[0]
-            else:
-                labels = np.zeros((test_size, 3), dtype=np.int_)
-            y = np.concatenate((y, labels), dtype=np.int_)
-
-            # Include the test samples into the XData
-            X.molecule_smiles = np.concatenate((X.molecule_smiles, smiles))
-
-        # Include the test samples into the training set
-        if wandb.run:
-            wandb.log({"Pseudo Label Size": test_size})
-        indices = np.array([min(cfg.sample_size, FULL_DATA_SIZE) + idx for idx in range(test_size)], dtype=np.int_)
-        train_indices = np.concatenate((train_indices, indices), dtype=np.int_)
-
-    return X, y, train_indices, test_indices
-
-
-=======
->>>>>>> d1782416
 if __name__ == "__main__":
     # Run the train function
     run_train()