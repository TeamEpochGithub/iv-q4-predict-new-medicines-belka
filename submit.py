--- conflicted
+++ resolved
@@ -50,42 +50,6 @@
     pred_args = setup_pred_args(model_pipeline)
     predictions = model_pipeline.predict(X, **pred_args)
 
-<<<<<<< HEAD
-    # Save the predictions
-    logger.info("Reshaping predictions...")
-    predictions_df = pd.DataFrame(predictions.reshape(len(predictions) // 3, 3), columns=["binds_BRD4", "binds_HSA", "binds_sEH"])
-    predictions_df["is_BRD4"] = inference_data["is_BRD4"]
-    predictions_df["is_HSA"] = inference_data["is_HSA"]
-    predictions_df["is_sEH"] = inference_data["is_sEH"]
-
-    # if cfg.replace_predictions != "none":
-    #     logger.info(f"Replace {cfg.replace_predictions} predictions with 0")
-    #     predictions_df = replace_predictions(directory, X, predictions_df, cfg.replace_predictions)
-
-    # Map predictions to ids from test data
-    original_test = pd.read_parquet("data/raw/test.parquet")
-
-    # Predictions are (binds_BRD4, binds_HSA, binds_sEH) these should be mapped to the original ids
-    # If you have id_1, id_2, id_3, id_4, id_5, id_6
-    # And you have predictions (1, 0, 1), (0,1,0)
-    # You should map these to id_1, id_3, id_5
-
-    # Get the original ids
-    original_ids = original_test.id
-
-    # Create a flattened array of predictions where each row is only given if its corresponding is_ is true
-    # For example if is_BRD4 is true, then the prediction is binds_BRD4 else it is skipped and shouldn't be included in the final array
-    final_predictions = []
-    for i in tqdm(range(predictions_df.shape[0]), desc="Flattening predictions"):
-        if predictions_df.iloc[i].is_BRD4:
-            final_predictions.append(predictions_df.iloc[i].binds_BRD4)
-        if predictions_df.iloc[i].is_HSA:
-            final_predictions.append(predictions_df.iloc[i].binds_HSA)
-        if predictions_df.iloc[i].is_sEH:
-            final_predictions.append(predictions_df.iloc[i].binds_sEH)
-
-    logger.info("Saving submission...")
-=======
     # Replace the known or unknown building block predictions to 0
     if cfg.replace_predictions != "none":
         logger.info(f"Replace {cfg.replace_predictions} predictions with 0")
@@ -102,7 +66,6 @@
 
     # Save the submission
     logger.info("Creating submission.csv")
->>>>>>> fe1c8f2a
     submission_path = Path(cfg.submission_path)
 
     submission = pd.DataFrame(flattened_predictions, columns=["binds"])
